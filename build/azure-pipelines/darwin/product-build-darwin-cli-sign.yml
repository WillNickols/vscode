--- conflicted
+++ resolved
@@ -3,17 +3,6 @@
     type: boolean
   - name: VSCODE_BUILD_MACOS_ARM64
     type: boolean
-<<<<<<< HEAD
-
-variables:
-  - name: VSCODE_CLI_ARTIFACTS
-    value:
-      - ${{ if eq(parameters.VSCODE_BUILD_MACOS, true) }}:
-        - unsigned_vscode_cli_darwin_x64_cli
-      - ${{ if eq(parameters.VSCODE_BUILD_MACOS_ARM64, true) }}:
-        - unsigned_vscode_cli_darwin_arm64_cli
-=======
->>>>>>> dc69e229
 
 steps:
   - task: NodeTool@0
@@ -47,46 +36,10 @@
       done
     displayName: Install build dependencies
 
-<<<<<<< HEAD
-  - ${{ each target in variables.VSCODE_CLI_ARTIFACTS }}:
-    - task: DownloadPipelineArtifact@2
-      displayName: Download ${{ target }}
-      inputs:
-        artifact: ${{ target }}
-        path: $(Build.ArtifactStagingDirectory)/pkg/${{ target }}
-
-  - task: UseDotNet@2
-    inputs:
-      version: 2.x
-
-  - task: EsrpClientTool@1
-    displayName: Download ESRPClient
-
-  - script: |
-      set -e
-      node build/azure-pipelines/common/sign "$(esrpclient.toolpath)/$(esrpclient.toolname)" darwin-sign $(ESRP-PKI) $(esrp-aad-username) $(esrp-aad-password) $(Build.ArtifactStagingDirectory)/pkg "*.zip"
-    displayName: Codesign
-
-  - script: |
-      set -e
-      node build/azure-pipelines/common/sign "$(esrpclient.toolpath)/$(esrpclient.toolname)" darwin-notarize $(ESRP-PKI) $(esrp-aad-username) $(esrp-aad-password) $(Build.ArtifactStagingDirectory)/pkg "*.zip"
-    displayName: Notarize
-
-  - ${{ each target in parameters.VSCODE_CLI_ARTIFACTS }}:
-    - script: |
-        ASSET_ID=$(echo "${{ target }}" | sed "s/unsigned_//")
-        mv $(Build.ArtifactStagingDirectory)/pkg/${{ target }}/${{ target }}.zip $(Build.ArtifactStagingDirectory)/pkg/${{ target }}/$ASSET_ID.zip
-        echo "##vso[task.setvariable variable=ASSET_ID]$ASSET_ID"
-      displayName: Set asset id variable
-
-    - publish: $(Build.ArtifactStagingDirectory)/pkg/${{ target }}/$(ASSET_ID).zip
-      artifact: $(ASSET_ID)
-=======
   - template: ../cli/cli-darwin-sign.yml
     parameters:
       VSCODE_CLI_ARTIFACTS:
         - ${{ if eq(parameters.VSCODE_BUILD_MACOS, true) }}:
           - unsigned_vscode_cli_darwin_x64_cli
         - ${{ if eq(parameters.VSCODE_BUILD_MACOS_ARM64, true) }}:
-          - unsigned_vscode_cli_darwin_arm64_cli
->>>>>>> dc69e229
+          - unsigned_vscode_cli_darwin_arm64_cli