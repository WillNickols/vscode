--- conflicted
+++ resolved
@@ -94,11 +94,7 @@
 	 * Get the snapshot and history index for restoring, given requestId and stopId.
 	 * If requestId is undefined, returns undefined (pending snapshot is managed by session).
 	 */
-<<<<<<< HEAD
-	public getSnapshotForRestore(requestId: string | undefined, stopId: string | undefined): { stop: IChatEditingSessionStop; toDelete: ResourceMap<void>; apply(): void } | undefined {
-=======
 	public getSnapshotForRestore(requestId: string | undefined, stopId: string | undefined): { stop: IChatEditingSessionStop; apply(): void } | undefined {
->>>>>>> 9e98cd36
 		if (requestId === undefined) {
 			return undefined;
 		}
@@ -107,37 +103,6 @@
 			return undefined;
 		}
 
-<<<<<<< HEAD
-		const snapshot = ChatEditingTimeline.createEmptySnapshot(stopRef.stop.stopId);
-		const currentIndex = this._linearHistoryIndex.get();
-		const direction = stopRef.historyIndex < currentIndex ? -1 : 1;
-
-		const deletedResources = new ResourceMap<void>();
-		const deletedOnNextStep = new ResourceMap<void>();
-
-		for (let i = currentIndex - 1; direction === -1 ? i >= stopRef.historyIndex : i <= stopRef.historyIndex; i--) {
-			for (const resource of deletedOnNextStep.keys()) {
-				deletedResources.set(resource);
-			}
-			deletedOnNextStep.clear();
-
-			const entry = this.getHistoryEntryByLinearIndex(i)!;
-			for (const [uri, entrySnapshot] of entry.stop.entries) {
-				if (entrySnapshot.wasJustCreated && direction === -1) { // If we're going backwards before an entry was created, make it to delete on if we step again
-					deletedOnNextStep.set(uri);
-				} else if (entrySnapshot.deleted) { // Going forward to a deleted entry always deletes it
-					deletedResources.set(uri);
-				} else {
-					deletedOnNextStep.delete(uri);
-					deletedResources.delete(uri);
-				}
-
-				snapshot.entries.set(uri, entrySnapshot);
-			}
-		}
-
-		return { stop: snapshot, toDelete: deletedResources, apply: () => this._linearHistoryIndex.set(stopRef.historyIndex + 1, undefined) };
-=======
 		// When rolling back to the first snapshot taken for a request, mark the
 		// entire request as undone.
 		const toIndex = stopRef.stop.stopId === undefined ? stopRef.historyIndex : stopRef.historyIndex + 1;
@@ -145,7 +110,6 @@
 			stop: stopRef.stop,
 			apply: () => this._linearHistoryIndex.set(toIndex, undefined)
 		};
->>>>>>> 9e98cd36
 	}
 
 	/**
