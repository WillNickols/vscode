/*---------------------------------------------------------------------------------------------
 *  Copyright (c) Microsoft Corporation. All rights reserved.
 *  Licensed under the MIT License. See License.txt in the project root for license information.
 *--------------------------------------------------------------------------------------------*/

import { Emitter, Event } from 'vs/base/common/event';
import { Disposable } from 'vs/base/common/lifecycle';
<<<<<<< HEAD
import { URI } from 'vs/base/common/uri';
import { IRemoteAgentService } from 'vs/workbench/services/remote/common/remoteAgentService';
import { ITerminalService } from 'vs/workbench/contrib/terminal/browser/terminal';
=======
import { IShellLaunchConfig, ITerminalChildProcess, ITerminalDimensions, ITerminalDimensionsOverride, ITerminalLaunchError, TerminalShellType } from 'vs/platform/terminal/common/terminal';
import { ITerminalService } from 'vs/workbench/contrib/terminal/browser/terminal';
import { ITerminalProcessExtHostProxy } from 'vs/workbench/contrib/terminal/common/terminal';
>>>>>>> 11e96b2d

export class TerminalProcessExtHostProxy extends Disposable implements ITerminalChildProcess, ITerminalProcessExtHostProxy {
	readonly id = 0;
	readonly shouldPersist = false;

	private readonly _onProcessData = this._register(new Emitter<string>());
	public readonly onProcessData: Event<string> = this._onProcessData.event;
	private readonly _onProcessExit = this._register(new Emitter<number | undefined>());
	public readonly onProcessExit: Event<number | undefined> = this._onProcessExit.event;
	private readonly _onProcessReady = this._register(new Emitter<{ pid: number, cwd: string }>());
	public get onProcessReady(): Event<{ pid: number, cwd: string }> { return this._onProcessReady.event; }
	private readonly _onProcessTitleChanged = this._register(new Emitter<string>());
	public readonly onProcessTitleChanged: Event<string> = this._onProcessTitleChanged.event;
	private readonly _onProcessOverrideDimensions = this._register(new Emitter<ITerminalDimensionsOverride | undefined>());
	public get onProcessOverrideDimensions(): Event<ITerminalDimensionsOverride | undefined> { return this._onProcessOverrideDimensions.event; }
	private readonly _onProcessResolvedShellLaunchConfig = this._register(new Emitter<IShellLaunchConfig>());
	public get onProcessResolvedShellLaunchConfig(): Event<IShellLaunchConfig> { return this._onProcessResolvedShellLaunchConfig.event; }

	private readonly _onStart = this._register(new Emitter<void>());
	public readonly onStart: Event<void> = this._onStart.event;
	private readonly _onInput = this._register(new Emitter<string>());
	public readonly onInput: Event<string> = this._onInput.event;
	private readonly _onResize: Emitter<{ cols: number, rows: number }> = this._register(new Emitter<{ cols: number, rows: number }>());
	public readonly onResize: Event<{ cols: number, rows: number }> = this._onResize.event;
	private readonly _onAcknowledgeDataEvent = this._register(new Emitter<number>());
	public readonly onAcknowledgeDataEvent: Event<number> = this._onAcknowledgeDataEvent.event;
	private readonly _onShutdown = this._register(new Emitter<boolean>());
	public readonly onShutdown: Event<boolean> = this._onShutdown.event;
	private readonly _onRequestInitialCwd = this._register(new Emitter<void>());
	public readonly onRequestInitialCwd: Event<void> = this._onRequestInitialCwd.event;
	private readonly _onRequestCwd = this._register(new Emitter<void>());
	public readonly onRequestCwd: Event<void> = this._onRequestCwd.event;
	private readonly _onRequestLatency = this._register(new Emitter<void>());
	public readonly onRequestLatency: Event<void> = this._onRequestLatency.event;
	private readonly _onProcessShellTypeChanged = this._register(new Emitter<TerminalShellType>());
	public readonly onProcessShellTypeChanged = this._onProcessShellTypeChanged.event;

	private _pendingInitialCwdRequests: ((value: string | PromiseLike<string>) => void)[] = [];
	private _pendingCwdRequests: ((value: string | PromiseLike<string>) => void)[] = [];
	private _pendingLatencyRequests: ((value: number | PromiseLike<number>) => void)[] = [];

	constructor(
		public instanceId: number,
		private _shellLaunchConfig: IShellLaunchConfig,
		private _cols: number,
		private _rows: number,
		@ITerminalService private readonly _terminalService: ITerminalService
	) {
		super();
	}

	public emitData(data: string): void {
		this._onProcessData.fire(data);
	}

<<<<<<< HEAD
=======
	public emitTitle(title: string): void {
		this._onProcessTitleChanged.fire(title);
	}

>>>>>>> 11e96b2d
	public emitReady(pid: number, cwd: string): void {
		this._onProcessReady.fire({ pid, cwd });
	}

	public emitExit(exitCode: number | undefined): void {
		this._onProcessExit.fire(exitCode);
		this.dispose();
	}

	public emitOverrideDimensions(dimensions: ITerminalDimensions | undefined): void {
		this._onProcessOverrideDimensions.fire(dimensions);
	}

	public emitResolvedShellLaunchConfig(shellLaunchConfig: IShellLaunchConfig): void {
		this._onProcessResolvedShellLaunchConfig.fire(shellLaunchConfig);
	}

	public emitInitialCwd(initialCwd: string): void {
		while (this._pendingInitialCwdRequests.length > 0) {
			this._pendingInitialCwdRequests.pop()!(initialCwd);
		}
	}

	public emitCwd(cwd: string): void {
		while (this._pendingCwdRequests.length > 0) {
			this._pendingCwdRequests.pop()!(cwd);
		}
	}

	public emitLatency(latency: number): void {
		while (this._pendingLatencyRequests.length > 0) {
			this._pendingLatencyRequests.pop()!(latency);
		}
	}

<<<<<<< HEAD
	public async start(): Promise<ITerminalLaunchError | undefined> {
		// Request a process if needed, if this is a virtual process this step can be skipped as
		// there is no real "process" and we know it's ready on the ext host already.
		if (this._shellLaunchConfig.isExtensionTerminal) {
			return this._terminalService.requestStartExtensionTerminal(this, this._cols, this._rows);
		}

		// Fetch the environment to check shell permissions
		const env = await this._remoteAgentService.getEnvironment();
		if (!env) {
			// Extension host processes are only allowed in remote extension hosts currently
			throw new Error('Could not fetch remote environment');
=======
	processBinary(data: string): void {
		throw new Error('not implemented');
	}

	public async start(): Promise<ITerminalLaunchError | undefined> {
		if (!this._shellLaunchConfig.isExtensionCustomPtyTerminal) {
			throw new Error('Attempt to start an ext host process that is not an extension terminal');
>>>>>>> 11e96b2d
		}
		return this._terminalService.requestStartExtensionTerminal(this, this._cols, this._rows);
	}

	public shutdown(immediate: boolean): void {
		this._onShutdown.fire(immediate);
	}

	public input(data: string): void {
		this._onInput.fire(data);
	}

	public resize(cols: number, rows: number): void {
		this._onResize.fire({ cols, rows });
	}

	public acknowledgeDataEvent(): void {
		// Flow control is disabled for extension terminals
	}

	public getInitialCwd(): Promise<string> {
		return new Promise<string>(resolve => {
			this._onRequestInitialCwd.fire();
			this._pendingInitialCwdRequests.push(resolve);
		});
	}

	public getCwd(): Promise<string> {
		return new Promise<string>(resolve => {
			this._onRequestCwd.fire();
			this._pendingCwdRequests.push(resolve);
		});
	}

	public getLatency(): Promise<number> {
		return new Promise<number>(resolve => {
			this._onRequestLatency.fire();
			this._pendingLatencyRequests.push(resolve);
		});
	}
}<|MERGE_RESOLUTION|>--- conflicted
+++ resolved
@@ -5,15 +5,9 @@
 
 import { Emitter, Event } from 'vs/base/common/event';
 import { Disposable } from 'vs/base/common/lifecycle';
-<<<<<<< HEAD
-import { URI } from 'vs/base/common/uri';
-import { IRemoteAgentService } from 'vs/workbench/services/remote/common/remoteAgentService';
-import { ITerminalService } from 'vs/workbench/contrib/terminal/browser/terminal';
-=======
 import { IShellLaunchConfig, ITerminalChildProcess, ITerminalDimensions, ITerminalDimensionsOverride, ITerminalLaunchError, TerminalShellType } from 'vs/platform/terminal/common/terminal';
 import { ITerminalService } from 'vs/workbench/contrib/terminal/browser/terminal';
 import { ITerminalProcessExtHostProxy } from 'vs/workbench/contrib/terminal/common/terminal';
->>>>>>> 11e96b2d
 
 export class TerminalProcessExtHostProxy extends Disposable implements ITerminalChildProcess, ITerminalProcessExtHostProxy {
 	readonly id = 0;
@@ -69,13 +63,6 @@
 		this._onProcessData.fire(data);
 	}
 
-<<<<<<< HEAD
-=======
-	public emitTitle(title: string): void {
-		this._onProcessTitleChanged.fire(title);
-	}
-
->>>>>>> 11e96b2d
 	public emitReady(pid: number, cwd: string): void {
 		this._onProcessReady.fire({ pid, cwd });
 	}
@@ -111,20 +98,6 @@
 		}
 	}
 
-<<<<<<< HEAD
-	public async start(): Promise<ITerminalLaunchError | undefined> {
-		// Request a process if needed, if this is a virtual process this step can be skipped as
-		// there is no real "process" and we know it's ready on the ext host already.
-		if (this._shellLaunchConfig.isExtensionTerminal) {
-			return this._terminalService.requestStartExtensionTerminal(this, this._cols, this._rows);
-		}
-
-		// Fetch the environment to check shell permissions
-		const env = await this._remoteAgentService.getEnvironment();
-		if (!env) {
-			// Extension host processes are only allowed in remote extension hosts currently
-			throw new Error('Could not fetch remote environment');
-=======
 	processBinary(data: string): void {
 		throw new Error('not implemented');
 	}
@@ -132,7 +105,6 @@
 	public async start(): Promise<ITerminalLaunchError | undefined> {
 		if (!this._shellLaunchConfig.isExtensionCustomPtyTerminal) {
 			throw new Error('Attempt to start an ext host process that is not an extension terminal');
->>>>>>> 11e96b2d
 		}
 		return this._terminalService.requestStartExtensionTerminal(this, this._cols, this._rows);
 	}
