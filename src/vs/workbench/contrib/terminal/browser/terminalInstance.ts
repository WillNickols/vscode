/*---------------------------------------------------------------------------------------------
 *  Copyright (c) Microsoft Corporation. All rights reserved.
 *  Licensed under the MIT License. See License.txt in the project root for license information.
 *--------------------------------------------------------------------------------------------*/

import { isFirefox } from 'vs/base/browser/browser';
import { BrowserFeatures } from 'vs/base/browser/canIUse';
import { DataTransfers } from 'vs/base/browser/dnd';
import * as dom from 'vs/base/browser/dom';
import { StandardKeyboardEvent } from 'vs/base/browser/keyboardEvent';
import { Orientation } from 'vs/base/browser/ui/sash/sash';
import { DomScrollableElement } from 'vs/base/browser/ui/scrollbar/scrollableElement';
import { AutoOpenBarrier, Promises } from 'vs/base/common/async';
import { Codicon } from 'vs/base/common/codicons';
import { fromNow } from 'vs/base/common/date';
import { debounce } from 'vs/base/common/decorators';
import { ErrorNoTelemetry } from 'vs/base/common/errors';
import { Emitter, Event } from 'vs/base/common/event';
import { KeyCode } from 'vs/base/common/keyCodes';
import { ISeparator, template } from 'vs/base/common/labels';
import { Disposable, dispose, IDisposable, toDisposable } from 'vs/base/common/lifecycle';
import { Schemas } from 'vs/base/common/network';
import * as path from 'vs/base/common/path';
import { isMacintosh, isWindows, OperatingSystem, OS } from 'vs/base/common/platform';
import { ScrollbarVisibility } from 'vs/base/common/scrollable';
import { withNullAsUndefined } from 'vs/base/common/types';
import { URI } from 'vs/base/common/uri';
import { TabFocus } from 'vs/editor/browser/config/tabFocus';
import { ITextModel } from 'vs/editor/common/model';
import { IModelService } from 'vs/editor/common/services/model';
import { ITextModelContentProvider, ITextModelService } from 'vs/editor/common/services/resolverService';
import * as nls from 'vs/nls';
import { IAccessibilityService } from 'vs/platform/accessibility/common/accessibility';
import { IClipboardService } from 'vs/platform/clipboard/common/clipboardService';
import { IConfigurationService } from 'vs/platform/configuration/common/configuration';
import { IContextKey, IContextKeyService } from 'vs/platform/contextkey/common/contextkey';
import { IDialogService } from 'vs/platform/dialogs/common/dialogs';
import { CodeDataTransfers, containsDragType } from 'vs/platform/dnd/browser/dnd';
import { IInstantiationService } from 'vs/platform/instantiation/common/instantiation';
import { IKeybindingService } from 'vs/platform/keybinding/common/keybinding';
import { ILogService } from 'vs/platform/log/common/log';
import { INotificationService, IPromptChoice, Severity } from 'vs/platform/notification/common/notification';
import { IProductService } from 'vs/platform/product/common/productService';
import { IQuickInputButton, IQuickInputService, IQuickPickItem, IQuickPickSeparator } from 'vs/platform/quickinput/common/quickInput';
import { IStorageService, StorageScope, StorageTarget } from 'vs/platform/storage/common/storage';
import { ITelemetryService } from 'vs/platform/telemetry/common/telemetry';
import { ITerminalCommand, TerminalCapability } from 'vs/platform/terminal/common/capabilities/capabilities';
import { TerminalCapabilityStoreMultiplexer } from 'vs/platform/terminal/common/capabilities/terminalCapabilityStore';
import { IProcessDataEvent, IProcessPropertyMap, IShellLaunchConfig, ITerminalDimensionsOverride, ITerminalLaunchError, PosixShellType, ProcessPropertyType, TerminalExitReason, TerminalIcon, TerminalLocation, TerminalSettingId, TerminalShellType, TitleEventSource, WindowsShellType } from 'vs/platform/terminal/common/terminal';
import { escapeNonWindowsPath } from 'vs/platform/terminal/common/terminalEnvironment';
import { activeContrastBorder, scrollbarSliderActiveBackground, scrollbarSliderBackground, scrollbarSliderHoverBackground } from 'vs/platform/theme/common/colorRegistry';
import { IColorTheme, ICssStyleCollector, IThemeService, registerThemingParticipant, ThemeIcon } from 'vs/platform/theme/common/themeService';
import { IWorkspaceContextService, IWorkspaceFolder } from 'vs/platform/workspace/common/workspace';
import { IWorkspaceTrustRequestService } from 'vs/platform/workspace/common/workspaceTrust';
import { IViewDescriptorService, IViewsService, ViewContainerLocation } from 'vs/workbench/common/views';
import { IDetectedLinks, TerminalLinkManager } from 'vs/workbench/contrib/terminal/browser/links/terminalLinkManager';
import { TerminalLinkQuickpick } from 'vs/workbench/contrib/terminal/browser/links/terminalLinkQuickpick';
import { IRequestAddInstanceToGroupEvent, ITerminalExternalLinkProvider, ITerminalInstance, TerminalDataTransfers } from 'vs/workbench/contrib/terminal/browser/terminal';
import { TerminalLaunchHelpAction } from 'vs/workbench/contrib/terminal/browser/terminalActions';
import { TerminalConfigHelper } from 'vs/workbench/contrib/terminal/browser/terminalConfigHelper';
import { TerminalEditorInput } from 'vs/workbench/contrib/terminal/browser/terminalEditorInput';
import { getColorClass, getColorStyleElement, getStandardColors } from 'vs/workbench/contrib/terminal/browser/terminalIcon';
import { TerminalProcessManager } from 'vs/workbench/contrib/terminal/browser/terminalProcessManager';
import { ITerminalStatusList, TerminalStatus, TerminalStatusList } from 'vs/workbench/contrib/terminal/browser/terminalStatusList';
import { TypeAheadAddon } from 'vs/workbench/contrib/terminal/browser/terminalTypeAheadAddon';
import { getTerminalResourcesFromDragEvent, getTerminalUri } from 'vs/workbench/contrib/terminal/browser/terminalUri';
import { EnvironmentVariableInfoWidget } from 'vs/workbench/contrib/terminal/browser/widgets/environmentVariableInfoWidget';
import { TerminalWidgetManager } from 'vs/workbench/contrib/terminal/browser/widgets/widgetManager';
import { LineDataEventAddon } from 'vs/workbench/contrib/terminal/browser/xterm/lineDataEventAddon';
import { NavigationModeAddon } from 'vs/workbench/contrib/terminal/browser/xterm/navigationModeAddon';
import { XtermTerminal } from 'vs/workbench/contrib/terminal/browser/xterm/xtermTerminal';
import { IEnvironmentVariableCollection, IEnvironmentVariableInfo } from 'vs/workbench/contrib/terminal/common/environmentVariable';
import { deserializeEnvironmentVariableCollections } from 'vs/workbench/contrib/terminal/common/environmentVariableShared';
import { getCommandHistory, getDirectoryHistory, getShellFileHistory } from 'vs/workbench/contrib/terminal/common/history';
import { DEFAULT_COMMANDS_TO_SKIP_SHELL, INavigationMode, ITerminalBackend, ITerminalProcessManager, ITerminalProfileResolverService, ProcessState, TerminalCommandId, TERMINAL_CREATION_COMMANDS, TERMINAL_VIEW_ID } from 'vs/workbench/contrib/terminal/common/terminal';
import { TerminalContextKeys } from 'vs/workbench/contrib/terminal/common/terminalContextKey';
import { formatMessageForTerminal } from 'vs/platform/terminal/common/terminalStrings';
import { terminalStrings } from 'vs/workbench/contrib/terminal/common/terminalStrings';
import { IEditorService } from 'vs/workbench/services/editor/common/editorService';
import { IWorkbenchEnvironmentService } from 'vs/workbench/services/environment/common/environmentService';
import { IHistoryService } from 'vs/workbench/services/history/common/history';
import { IWorkbenchLayoutService, Position } from 'vs/workbench/services/layout/browser/layoutService';
import { IPathService } from 'vs/workbench/services/path/common/pathService';
import { IPreferencesService } from 'vs/workbench/services/preferences/common/preferences';
import type { IMarker, ITerminalAddon, Terminal as XTermTerminal } from 'xterm';
import { IOpenerService } from 'vs/platform/opener/common/opener';
import { IGenericMarkProperties } from 'vs/platform/terminal/common/terminalProcess';
import { ICommandService } from 'vs/platform/commands/common/commands';
import { getIconRegistry } from 'vs/platform/theme/common/iconRegistry';

const enum Constants {
	/**
	 * The maximum amount of milliseconds to wait for a container before starting to create the
	 * terminal process. This period helps ensure the terminal has good initial dimensions to work
	 * with if it's going to be a foreground terminal.
	 */
	WaitForContainerThreshold = 100,

	DefaultCols = 80,
	DefaultRows = 30,
	MaxSupportedCols = 5000,
	MaxCanvasWidth = 8000
}

let xtermConstructor: Promise<typeof XTermTerminal> | undefined;
function getXtermConstructor(): Promise<typeof XTermTerminal> {
	if (xtermConstructor) {
		return xtermConstructor;
	}
	xtermConstructor = Promises.withAsyncBody<typeof XTermTerminal>(async (resolve) => {
		const Terminal = (await import('xterm')).Terminal;
		// Localize strings
		Terminal.strings.promptLabel = nls.localize('terminal.integrated.a11yPromptLabel', 'Terminal input');
		Terminal.strings.tooMuchOutput = nls.localize('terminal.integrated.a11yTooMuchOutput', 'Too much output to announce, navigate to rows manually to read');
		resolve(Terminal);
	});
	return xtermConstructor;
}

interface ICanvasDimensions {
	width: number;
	height: number;
}

interface IGridDimensions {
	cols: number;
	rows: number;
}

const shellIntegrationSupportedShellTypes = [PosixShellType.Bash, PosixShellType.Zsh, PosixShellType.PowerShell, WindowsShellType.PowerShell];

const scrollbarHeight = 5;

class TerminalOutputProvider implements ITextModelContentProvider {
	static scheme = 'TERMINAL_OUTPUT';
	constructor(
		@ITextModelService textModelResolverService: ITextModelService,
		@IModelService private readonly _modelService: IModelService
	) {
		textModelResolverService.registerTextModelContentProvider(TerminalOutputProvider.scheme, this);
	}
	async provideTextContent(resource: URI): Promise<ITextModel | null> {
		const existing = this._modelService.getModel(resource);
		if (existing && !existing.isDisposed()) {
			return existing;
		}

		return this._modelService.createModel(resource.fragment, null, resource, false);
	}
}

export class TerminalInstance extends Disposable implements ITerminalInstance {
	private static _lastKnownCanvasDimensions: ICanvasDimensions | undefined;
	private static _lastKnownGridDimensions: IGridDimensions | undefined;
	private static _instanceIdCounter = 1;

	private readonly _processManager: ITerminalProcessManager;
	private readonly _resource: URI;
	private _shutdownPersistentProcessId: number | undefined;

	// Enables disposal of the xterm onKey
	// event when the CwdDetection capability
	// is added
	private _xtermOnKey: IDisposable | undefined;
	private _xtermReadyPromise: Promise<XtermTerminal>;
	private _xtermTypeAheadAddon: TypeAheadAddon | undefined;
	private _pressAnyKeyToCloseListener: IDisposable | undefined;
	private _instanceId: number;
	private _latestXtermWriteData: number = 0;
	private _latestXtermParseData: number = 0;
	private _isExiting: boolean;
	private _hadFocusOnExit: boolean;
	private _isVisible: boolean;
	private _isDisposed: boolean;
	private _exitCode: number | undefined;
	private _exitReason: TerminalExitReason | undefined;
	private _skipTerminalCommands: string[];
	private _shellType: TerminalShellType;
	private _title: string = '';
	private _titleSource: TitleEventSource = TitleEventSource.Process;
	private _container: HTMLElement | undefined;
	private _wrapperElement: (HTMLElement & { xterm?: XTermTerminal }) | undefined;
	private _horizontalScrollbar: DomScrollableElement | undefined;
	private _terminalHasTextContextKey: IContextKey<boolean>;
	private _terminalA11yTreeFocusContextKey: IContextKey<boolean>;
	private _navigationModeActiveContextKey: IContextKey<boolean>;
	private _cols: number = 0;
	private _rows: number = 0;
	private _fixedCols: number | undefined;
	private _fixedRows: number | undefined;
	private _cwd: string | undefined = undefined;
	private _initialCwd: string | undefined = undefined;
	private _layoutSettingsChanged: boolean = true;
	private _dimensionsOverride: ITerminalDimensionsOverride | undefined;
	private _titleReadyPromise: Promise<string>;
	private _titleReadyComplete: ((title: string) => any) | undefined;
	private _areLinksReady: boolean = false;
	private _initialDataEvents: string[] | undefined = [];
	private _containerReadyBarrier: AutoOpenBarrier;
	private _attachBarrier: AutoOpenBarrier;
	private _icon: TerminalIcon | undefined;
	private _messageTitleDisposable: IDisposable | undefined;
	private _widgetManager: TerminalWidgetManager = this._instantiationService.createInstance(TerminalWidgetManager);
	private _linkManager: TerminalLinkManager | undefined;
	private _environmentInfo: { widget: EnvironmentVariableInfoWidget; disposable: IDisposable } | undefined;
	private _navigationModeAddon: INavigationMode & ITerminalAddon | undefined;
	private _dndObserver: IDisposable | undefined;
	private _terminalLinkQuickpick: TerminalLinkQuickpick | undefined;
	private _lastLayoutDimensions: dom.Dimension | undefined;
	private _hasHadInput: boolean;
	private _description?: string;
	private _processName: string = '';
	private _sequence?: string;
	private _staticTitle?: string;
	private _workspaceFolder?: IWorkspaceFolder;
	private _labelComputer?: TerminalLabelComputer;
	private _userHome?: string;
	private _hasScrollBar?: boolean;
	private _target?: TerminalLocation | undefined;
	private _disableShellIntegrationReporting: boolean | undefined;
	private _usedShellIntegrationInjection: boolean = false;

	readonly capabilities = new TerminalCapabilityStoreMultiplexer();
	readonly statusList: ITerminalStatusList;

	xterm?: XtermTerminal;
	disableLayout: boolean = false;

	get target(): TerminalLocation | undefined { return this._target; }
	set target(value: TerminalLocation | undefined) {
		if (this.xterm) {
			this.xterm.target = value;
		}
		this._target = value;
	}
	get disableShellIntegrationReporting(): boolean {
		if (this._disableShellIntegrationReporting === undefined) {
			this._disableShellIntegrationReporting = (this.shellLaunchConfig.hideFromUser || this.shellLaunchConfig.executable === undefined || this.shellType === undefined) || !shellIntegrationSupportedShellTypes.includes(this.shellType);
		}
		return this._disableShellIntegrationReporting;
	}
	get instanceId(): number { return this._instanceId; }
	get resource(): URI { return this._resource; }
	get cols(): number {
		if (this._fixedCols !== undefined) {
			return this._fixedCols;
		}
		if (this._dimensionsOverride && this._dimensionsOverride.cols) {
			if (this._dimensionsOverride.forceExactSize) {
				return this._dimensionsOverride.cols;
			}
			return Math.min(Math.max(this._dimensionsOverride.cols, 2), this._cols);
		}
		return this._cols;
	}
	get rows(): number {
		if (this._fixedRows !== undefined) {
			return this._fixedRows;
		}
		if (this._dimensionsOverride && this._dimensionsOverride.rows) {
			if (this._dimensionsOverride.forceExactSize) {
				return this._dimensionsOverride.rows;
			}
			return Math.min(Math.max(this._dimensionsOverride.rows, 2), this._rows);
		}
		return this._rows;
	}
	get isDisposed(): boolean { return this._isDisposed; }
	get fixedCols(): number | undefined { return this._fixedCols; }
	get fixedRows(): number | undefined { return this._fixedRows; }
	get maxCols(): number { return this._cols; }
	get maxRows(): number { return this._rows; }
	// TODO: Ideally processId would be merged into processReady
	get processId(): number | undefined { return this._processManager.shellProcessId; }
	// TODO: How does this work with detached processes?
	// TODO: Should this be an event as it can fire twice?
	get processReady(): Promise<void> { return this._processManager.ptyProcessReady; }
	get hasChildProcesses(): boolean { return this.shellLaunchConfig.attachPersistentProcess?.hasChildProcesses || this._processManager.hasChildProcesses; }
	get areLinksReady(): boolean { return this._areLinksReady; }
	get initialDataEvents(): string[] | undefined { return this._initialDataEvents; }
	get exitCode(): number | undefined { return this._exitCode; }
	get exitReason(): TerminalExitReason | undefined { return this._exitReason; }
	get hadFocusOnExit(): boolean { return this._hadFocusOnExit; }
	get isTitleSetByProcess(): boolean { return !!this._messageTitleDisposable; }
	get shellLaunchConfig(): IShellLaunchConfig { return this._shellLaunchConfig; }
	get shellType(): TerminalShellType { return this._shellType; }
	get navigationMode(): INavigationMode | undefined { return this._navigationModeAddon; }
	get isDisconnected(): boolean { return this._processManager.isDisconnected; }
	get isRemote(): boolean { return this._processManager.remoteAuthority !== undefined; }
	get remoteAuthority(): string | undefined { return this._processManager.remoteAuthority; }
	get hasFocus(): boolean { return this._wrapperElement?.contains(document.activeElement) ?? false; }
	get title(): string { return this._title; }
	get titleSource(): TitleEventSource { return this._titleSource; }
	get icon(): TerminalIcon | undefined { return this._getIcon(); }
	get color(): string | undefined { return this._getColor(); }
	get processName(): string { return this._processName; }
	get sequence(): string | undefined { return this._sequence; }
	get staticTitle(): string | undefined { return this._staticTitle; }
	get workspaceFolder(): IWorkspaceFolder | undefined { return this._workspaceFolder; }
	get cwd(): string | undefined { return this._cwd; }
	get initialCwd(): string | undefined { return this._initialCwd; }
	get description(): string | undefined {
		if (this._description) {
			return this._description;
		} else if (this._shellLaunchConfig.type) {
			if (this._shellLaunchConfig.type === 'Task') {
				return nls.localize('terminalTypeTask', "Task");
			} else {
				return nls.localize('terminalTypeLocal', "Local");
			}
		}
		return undefined;
	}
	get userHome(): string | undefined { return this._userHome; }

	// The onExit event is special in that it fires and is disposed after the terminal instance
	// itself is disposed
	private readonly _onExit = new Emitter<number | ITerminalLaunchError | undefined>();
	readonly onExit = this._onExit.event;
	private readonly _onDisposed = this._register(new Emitter<ITerminalInstance>());
	readonly onDisposed = this._onDisposed.event;
	private readonly _onProcessIdReady = this._register(new Emitter<ITerminalInstance>());
	readonly onProcessIdReady = this._onProcessIdReady.event;
	private readonly _onLinksReady = this._register(new Emitter<ITerminalInstance>());
	readonly onLinksReady = this._onLinksReady.event;
	private readonly _onTitleChanged = this._register(new Emitter<ITerminalInstance>());
	readonly onTitleChanged = this._onTitleChanged.event;
	private readonly _onIconChanged = this._register(new Emitter<ITerminalInstance>());
	readonly onIconChanged = this._onIconChanged.event;
	private readonly _onData = this._register(new Emitter<string>());
	readonly onData = this._onData.event;
	private readonly _onBinary = this._register(new Emitter<string>());
	readonly onBinary = this._onBinary.event;
	private readonly _onLineData = this._register(new Emitter<string>());
	readonly onLineData = this._onLineData.event;
	private readonly _onRequestExtHostProcess = this._register(new Emitter<ITerminalInstance>());
	readonly onRequestExtHostProcess = this._onRequestExtHostProcess.event;
	private readonly _onDimensionsChanged = this._register(new Emitter<void>());
	readonly onDimensionsChanged = this._onDimensionsChanged.event;
	private readonly _onMaximumDimensionsChanged = this._register(new Emitter<void>());
	readonly onMaximumDimensionsChanged = this._onMaximumDimensionsChanged.event;
	private readonly _onDidFocus = this._register(new Emitter<ITerminalInstance>());
	readonly onDidFocus = this._onDidFocus.event;
	private readonly _onDidBlur = this._register(new Emitter<ITerminalInstance>());
	readonly onDidBlur = this._onDidBlur.event;
	private readonly _onDidInputData = this._register(new Emitter<ITerminalInstance>());
	readonly onDidInputData = this._onDidInputData.event;
	private readonly _onRequestAddInstanceToGroup = this._register(new Emitter<IRequestAddInstanceToGroupEvent>());
	readonly onRequestAddInstanceToGroup = this._onRequestAddInstanceToGroup.event;
	private readonly _onDidChangeHasChildProcesses = this._register(new Emitter<boolean>());
	readonly onDidChangeHasChildProcesses = this._onDidChangeHasChildProcesses.event;
	private readonly _onDidChangeFindResults = new Emitter<{ resultIndex: number; resultCount: number } | undefined>();
	readonly onDidChangeFindResults = this._onDidChangeFindResults.event;

	constructor(
		private readonly _terminalFocusContextKey: IContextKey<boolean>,
		private readonly _terminalHasFixedWidth: IContextKey<boolean>,
		private readonly _terminalShellTypeContextKey: IContextKey<string>,
		private readonly _terminalAltBufferActiveContextKey: IContextKey<boolean>,
		private readonly _configHelper: TerminalConfigHelper,
		private _shellLaunchConfig: IShellLaunchConfig,
		resource: URI | undefined,
		@ITerminalProfileResolverService private readonly _terminalProfileResolverService: ITerminalProfileResolverService,
		@IPathService private readonly _pathService: IPathService,
		@IContextKeyService private readonly _contextKeyService: IContextKeyService,
		@IKeybindingService private readonly _keybindingService: IKeybindingService,
		@INotificationService private readonly _notificationService: INotificationService,
		@IPreferencesService private readonly _preferencesService: IPreferencesService,
		@IViewsService private readonly _viewsService: IViewsService,
		@IInstantiationService private readonly _instantiationService: IInstantiationService,
		@IClipboardService private readonly _clipboardService: IClipboardService,
		@IThemeService private readonly _themeService: IThemeService,
		@IConfigurationService private readonly _configurationService: IConfigurationService,
		@ILogService private readonly _logService: ILogService,
		@IDialogService private readonly _dialogService: IDialogService,
		@IStorageService private readonly _storageService: IStorageService,
		@IAccessibilityService private readonly _accessibilityService: IAccessibilityService,
		@IProductService private readonly _productService: IProductService,
		@IQuickInputService private readonly _quickInputService: IQuickInputService,
		@IWorkbenchEnvironmentService workbenchEnvironmentService: IWorkbenchEnvironmentService,
		@IWorkspaceContextService private readonly _workspaceContextService: IWorkspaceContextService,
		@IEditorService private readonly _editorService: IEditorService,
		@IWorkspaceTrustRequestService private readonly _workspaceTrustRequestService: IWorkspaceTrustRequestService,
		@IHistoryService private readonly _historyService: IHistoryService,
		@ITelemetryService private readonly _telemetryService: ITelemetryService,
		@IOpenerService private readonly _openerService: IOpenerService,
		@ICommandService private readonly _commandService: ICommandService
	) {
		super();

		this._skipTerminalCommands = [];
		this._isExiting = false;
		this._hadFocusOnExit = false;
		this._isVisible = false;
		this._isDisposed = false;
		this._instanceId = TerminalInstance._instanceIdCounter++;
		this._hasHadInput = false;
		this._titleReadyPromise = new Promise<string>(c => {
			this._titleReadyComplete = c;
		});
		this._fixedRows = _shellLaunchConfig.attachPersistentProcess?.fixedDimensions?.rows;
		this._fixedCols = _shellLaunchConfig.attachPersistentProcess?.fixedDimensions?.cols;

		// the resource is already set when it's been moved from another window
		this._resource = resource || getTerminalUri(this._workspaceContextService.getWorkspace().id, this.instanceId, this.title);

		if (this.shellLaunchConfig.cwd) {
			const cwdUri = typeof this._shellLaunchConfig.cwd === 'string' ? URI.from({
				scheme: Schemas.file,
				path: this._shellLaunchConfig.cwd
			}) : this._shellLaunchConfig.cwd;
			if (cwdUri) {
				this._workspaceFolder = withNullAsUndefined(this._workspaceContextService.getWorkspaceFolder(cwdUri));
			}
		}
		if (!this._workspaceFolder) {
			const activeWorkspaceRootUri = this._historyService.getLastActiveWorkspaceRoot();
			this._workspaceFolder = activeWorkspaceRootUri ? withNullAsUndefined(this._workspaceContextService.getWorkspaceFolder(activeWorkspaceRootUri)) : undefined;
		}

		this._terminalHasTextContextKey = TerminalContextKeys.textSelected.bindTo(this._contextKeyService);
		this._terminalA11yTreeFocusContextKey = TerminalContextKeys.a11yTreeFocus.bindTo(this._contextKeyService);
		this._navigationModeActiveContextKey = TerminalContextKeys.navigationModeActive.bindTo(this._contextKeyService);
		this._terminalAltBufferActiveContextKey = TerminalContextKeys.altBufferActive.bindTo(this._contextKeyService);

		this._logService.trace(`terminalInstance#ctor (instanceId: ${this.instanceId})`, this._shellLaunchConfig);
		this._register(this.capabilities.onDidAddCapability(e => {
			this._logService.debug('terminalInstance added capability', e);
			if (e === TerminalCapability.CwdDetection) {
				this.capabilities.get(TerminalCapability.CwdDetection)?.onDidChangeCwd(e => {
					this._cwd = e;
					this._xtermOnKey?.dispose();
					this.refreshTabLabels(this.title, TitleEventSource.Config);
					this._instantiationService.invokeFunction(getDirectoryHistory)?.add(e, { remoteAuthority: this.remoteAuthority });
				});
			} else if (e === TerminalCapability.CommandDetection) {
				this.capabilities.get(TerminalCapability.CommandDetection)?.onCommandFinished(e => {
					if (e.command.trim().length > 0) {
						this._instantiationService.invokeFunction(getCommandHistory)?.add(e.command, { shellType: this._shellType });
					}
				});
			}
		}));
		this._register(this.capabilities.onDidRemoveCapability(e => this._logService.debug('terminalInstance removed capability', e)));

		// Resolve just the icon ahead of time so that it shows up immediately in the tabs. This is
		// disabled in remote because this needs to be sync and the OS may differ on the remote
		// which would result in the wrong profile being selected and the wrong icon being
		// permanently attached to the terminal. This also doesn't work when the default profile
		// setting is set to null, that's handled after the process is created.
		if (!this.shellLaunchConfig.executable && !workbenchEnvironmentService.remoteAuthority) {
			this._terminalProfileResolverService.resolveIcon(this._shellLaunchConfig, OS);
		}
		this._icon = _shellLaunchConfig.attachPersistentProcess?.icon || _shellLaunchConfig.icon;

		// When a custom pty is used set the name immediately so it gets passed over to the exthost
		// and is available when Pseudoterminal.open fires.
		if (this.shellLaunchConfig.customPtyImplementation) {
			this.refreshTabLabels(this._shellLaunchConfig.name, TitleEventSource.Api);
		}

		this.statusList = this._instantiationService.createInstance(TerminalStatusList);
		this._initDimensions();
		this._processManager = this._createProcessManager();

		this._register(toDisposable(() => this._dndObserver?.dispose()));

		this._containerReadyBarrier = new AutoOpenBarrier(Constants.WaitForContainerThreshold);
		this._attachBarrier = new AutoOpenBarrier(1000);
		this._xtermReadyPromise = this._createXterm();
		this._xtermReadyPromise.then(async () => {
			// Wait for a period to allow a container to be ready
			await this._containerReadyBarrier.wait();

			// Resolve the executable ahead of time if shell integration is enabled, this should not
			// be done for custom PTYs as that would cause extension Pseudoterminal-based terminals
			// to hang in resolver extensions
			if (!this.shellLaunchConfig.customPtyImplementation && this._configHelper.config.shellIntegration?.enabled && !this.shellLaunchConfig.executable) {
				const os = await this._processManager.getBackendOS();
				const defaultProfile = (await this._terminalProfileResolverService.getDefaultProfile({ remoteAuthority: this.remoteAuthority, os }));
				this.shellLaunchConfig.executable = defaultProfile.path;
				this.shellLaunchConfig.args = defaultProfile.args;
				this.shellLaunchConfig.icon = defaultProfile.icon;
				this.shellLaunchConfig.color = defaultProfile.color;
			}

			await this._createProcess();

			// Re-establish the title after reconnect
			if (this.shellLaunchConfig.attachPersistentProcess) {
				this._cwd = this.shellLaunchConfig.attachPersistentProcess.cwd;
				this.refreshTabLabels(this.shellLaunchConfig.attachPersistentProcess.title, this.shellLaunchConfig.attachPersistentProcess.titleSource);
				this.setShellType(this.shellType);
			}

			if (this._fixedCols) {
				await this._addScrollbar();
			}
		}).catch((err) => {
			// Ignore exceptions if the terminal is already disposed
			if (!this._isDisposed) {
				throw err;
			}
		});

		this.addDisposable(this._configurationService.onDidChangeConfiguration(async e => {
			if (e.affectsConfiguration('terminal.integrated')) {
				this.updateConfig();
				this.setVisible(this._isVisible);
			}
			const layoutSettings: string[] = [
				TerminalSettingId.FontSize,
				TerminalSettingId.FontFamily,
				TerminalSettingId.FontWeight,
				TerminalSettingId.FontWeightBold,
				TerminalSettingId.LetterSpacing,
				TerminalSettingId.LineHeight,
				'editor.fontFamily'
			];
			if (layoutSettings.some(id => e.affectsConfiguration(id))) {
				this._layoutSettingsChanged = true;
				await this._resize();
			}
			if (e.affectsConfiguration(TerminalSettingId.UnicodeVersion)) {
				this._updateUnicodeVersion();
			}
			if (e.affectsConfiguration('editor.accessibilitySupport')) {
				this.updateAccessibilitySupport();
			}
			if (
				e.affectsConfiguration(TerminalSettingId.TerminalTitle) ||
				e.affectsConfiguration(TerminalSettingId.TerminalTitleSeparator) ||
				e.affectsConfiguration(TerminalSettingId.TerminalDescription)) {
				this._labelComputer?.refreshLabel();
			}
		}));
		this._workspaceContextService.onDidChangeWorkspaceFolders(() => this._labelComputer?.refreshLabel());

		// Clear out initial data events after 10 seconds, hopefully extension hosts are up and
		// running at that point.
		let initialDataEventsTimeout: number | undefined = window.setTimeout(() => {
			initialDataEventsTimeout = undefined;
			this._initialDataEvents = undefined;
		}, 10000);
		this._register(toDisposable(() => {
			if (initialDataEventsTimeout) {
				window.clearTimeout(initialDataEventsTimeout);
			}
		}));
	}

	private _getIcon(): TerminalIcon | undefined {
		if (!this._icon) {
			this._icon = this._processManager.processState >= ProcessState.Launching
				? getIconRegistry().getIcon(this._configurationService.getValue(TerminalSettingId.TabsDefaultIcon))
				: undefined;
		}
		return this._icon;
	}

	private _getColor(): string | undefined {
		if (this.shellLaunchConfig.color) {
			return this.shellLaunchConfig.color;
		}
		if (this.shellLaunchConfig?.attachPersistentProcess?.color) {
			return this.shellLaunchConfig.attachPersistentProcess.color;
		}
		if (this._processManager.processState >= ProcessState.Launching) {
			return undefined;
		}
		return undefined;
	}

	addDisposable(disposable: IDisposable): void {
		this._register(disposable);
	}

	private _initDimensions(): void {
		// The terminal panel needs to have been created to get the real view dimensions
		if (!this._container) {
			// Set the fallback dimensions if not
			this._cols = Constants.DefaultCols;
			this._rows = Constants.DefaultRows;
			return;
		}

		const computedStyle = window.getComputedStyle(this._container);
		const width = parseInt(computedStyle.width);
		const height = parseInt(computedStyle.height);

		this._evaluateColsAndRows(width, height);
	}

	/**
	 * Evaluates and sets the cols and rows of the terminal if possible.
	 * @param width The width of the container.
	 * @param height The height of the container.
	 * @return The terminal's width if it requires a layout.
	 */
	private _evaluateColsAndRows(width: number, height: number): number | null {
		// Ignore if dimensions are undefined or 0
		if (!width || !height) {
			this._setLastKnownColsAndRows();
			return null;
		}

		const dimension = this._getDimension(width, height);
		if (!dimension) {
			this._setLastKnownColsAndRows();
			return null;
		}

		const font = this.xterm ? this.xterm.getFont() : this._configHelper.getFont();
		if (!font.charWidth || !font.charHeight) {
			this._setLastKnownColsAndRows();
			return null;
		}

		// Because xterm.js converts from CSS pixels to actual pixels through
		// the use of canvas, window.devicePixelRatio needs to be used here in
		// order to be precise. font.charWidth/charHeight alone as insufficient
		// when window.devicePixelRatio changes.
		const scaledWidthAvailable = dimension.width * window.devicePixelRatio;

		const scaledCharWidth = font.charWidth * window.devicePixelRatio + font.letterSpacing;
		const newCols = Math.max(Math.floor(scaledWidthAvailable / scaledCharWidth), 1);

		const scaledHeightAvailable = dimension.height * window.devicePixelRatio;
		const scaledCharHeight = Math.ceil(font.charHeight * window.devicePixelRatio);
		const scaledLineHeight = Math.floor(scaledCharHeight * font.lineHeight);
		const newRows = Math.max(Math.floor(scaledHeightAvailable / scaledLineHeight), 1);

		if (this._cols !== newCols || this._rows !== newRows) {
			this._cols = newCols;
			this._rows = newRows;
			this._fireMaximumDimensionsChanged();
		}

		return dimension.width;
	}

	private _setLastKnownColsAndRows(): void {
		if (TerminalInstance._lastKnownGridDimensions) {
			this._cols = TerminalInstance._lastKnownGridDimensions.cols;
			this._rows = TerminalInstance._lastKnownGridDimensions.rows;
		}
	}

	@debounce(50)
	private _fireMaximumDimensionsChanged(): void {
		this._onMaximumDimensionsChanged.fire();
	}

	private _getDimension(width: number, height: number): ICanvasDimensions | undefined {
		// The font needs to have been initialized
		const font = this.xterm ? this.xterm.getFont() : this._configHelper.getFont();
		if (!font || !font.charWidth || !font.charHeight) {
			return undefined;
		}

		if (!this._wrapperElement || !this.xterm?.raw.element) {
			return undefined;
		}
		const computedStyle = window.getComputedStyle(this.xterm.raw.element);
		const horizontalPadding = parseInt(computedStyle.paddingLeft) + parseInt(computedStyle.paddingRight);
		const verticalPadding = parseInt(computedStyle.paddingTop) + parseInt(computedStyle.paddingBottom);
		TerminalInstance._lastKnownCanvasDimensions = new dom.Dimension(
			Math.min(Constants.MaxCanvasWidth, width - horizontalPadding),
			height + (this._hasScrollBar && !this._horizontalScrollbar ? -scrollbarHeight : 0) - 2/* bottom padding */ - verticalPadding);
		return TerminalInstance._lastKnownCanvasDimensions;
	}

	set shutdownPersistentProcessId(shutdownPersistentProcessId: number | undefined) {
		this._shutdownPersistentProcessId = shutdownPersistentProcessId;
	}
	get persistentProcessId(): number | undefined { return this._processManager.persistentProcessId ?? this._shutdownPersistentProcessId; }
	get shouldPersist(): boolean { return (this._processManager.shouldPersist || this._shutdownPersistentProcessId !== undefined) && !this.shellLaunchConfig.isTransient; }

	/**
	 * Create xterm.js instance and attach data listeners.
	 */
	protected async _createXterm(): Promise<XtermTerminal> {
		const Terminal = await getXtermConstructor();
		if (this._isDisposed) {
			throw new ErrorNoTelemetry('Terminal disposed of during xterm.js creation');
		}

		const xterm = this._instantiationService.createInstance(XtermTerminal, Terminal, this._configHelper, this._cols, this._rows, this.target || TerminalLocation.Panel, this.capabilities, this.disableShellIntegrationReporting);
		this.xterm = xterm;
		const lineDataEventAddon = new LineDataEventAddon();
		this.xterm.raw.loadAddon(lineDataEventAddon);
		this.updateAccessibilitySupport();
		this.xterm.onDidRequestRunCommand(e => {
			if (e.copyAsHtml) {
				this.copySelection(true, e.command);
			} else {
				this.sendText(e.command.command, true);
			}
		});
		// Write initial text, deferring onLineFeed listener when applicable to avoid firing
		// onLineData events containing initialText
		if (this._shellLaunchConfig.initialText) {
			this.xterm.raw.writeln(this._shellLaunchConfig.initialText, () => {
				lineDataEventAddon.onLineData(e => this._onLineData.fire(e));
			});
		} else {
			lineDataEventAddon.onLineData(e => this._onLineData.fire(e));
		}
		// Delay the creation of the bell listener to avoid showing the bell when the terminal
		// starts up or reconnects
		setTimeout(() => {
			xterm.raw.onBell(() => {
				if (this._configHelper.config.enableBell) {
					this.statusList.add({
						id: TerminalStatus.Bell,
						severity: Severity.Warning,
						icon: Codicon.bell,
						tooltip: nls.localize('bellStatus', "Bell")
					}, this._configHelper.config.bellDuration);
				}
			});
		}, 1000);
		this._xtermOnKey = xterm.raw.onKey(e => this._onKey(e.key, e.domEvent));
		xterm.raw.onSelectionChange(async () => this._onSelectionChange());
		xterm.raw.buffer.onBufferChange(() => this._refreshAltBufferContextKey());

		this._processManager.onProcessData(e => this._onProcessData(e));
		xterm.raw.onData(async data => {
			await this._processManager.write(data);
			this._onDidInputData.fire(this);
		});
		xterm.raw.onBinary(data => this._processManager.processBinary(data));
		this.processReady.then(async () => {
			if (this._linkManager) {
				this._linkManager.processCwd = await this._processManager.getInitialCwd();
			}
		});
		// Init winpty compat and link handler after process creation as they rely on the
		// underlying process OS
		this._processManager.onProcessReady(async (processTraits) => {
			// If links are ready, do not re-create the manager.
			if (this._areLinksReady) {
				return;
			}

			if (this._processManager.os) {
				lineDataEventAddon.setOperatingSystem(this._processManager.os);
			}
			if (this._processManager.os === OperatingSystem.Windows) {
				xterm.raw.options.windowsMode = processTraits.requiresWindowsMode || false;
			}
			this._linkManager = this._instantiationService.createInstance(TerminalLinkManager, xterm.raw, this._processManager!, this.capabilities);
			this._areLinksReady = true;
			this._onLinksReady.fire(this);
		});
		this._processManager.onRestoreCommands(e => this.xterm?.shellIntegration.deserialize(e));

		this._loadTypeAheadAddon(xterm);

		this._configurationService.onDidChangeConfiguration(e => {
			if (e.affectsConfiguration(TerminalSettingId.LocalEchoEnabled)) {
				this._loadTypeAheadAddon(xterm);
			}
		});

		this._pathService.userHome().then(userHome => {
			this._userHome = userHome.fsPath;
		});

		if (this._isVisible) {
			this._open();
		}

		return xterm;
	}

	private _loadTypeAheadAddon(xterm: XtermTerminal): void {
		const enabled = this._configHelper.config.localEchoEnabled;
		const isRemote = !!this.remoteAuthority;
		if (enabled === 'off' || enabled === 'auto' && !isRemote) {
			return this._xtermTypeAheadAddon?.dispose();
		}
		if (this._xtermTypeAheadAddon) {
			return;
		}
		if (enabled === 'on' || (enabled === 'auto' && isRemote)) {
			this._xtermTypeAheadAddon = this._register(this._instantiationService.createInstance(TypeAheadAddon, this._processManager, this._configHelper));
			xterm.raw.loadAddon(this._xtermTypeAheadAddon);
		}
	}

	async showLinkQuickpick(extended?: boolean): Promise<void> {
		if (!this._terminalLinkQuickpick) {
			this._terminalLinkQuickpick = this._instantiationService.createInstance(TerminalLinkQuickpick);
			this._terminalLinkQuickpick.onDidRequestMoreLinks(() => {
				this.showLinkQuickpick(true);
			});
		}
		const links = await this._getLinks(extended);
		if (!links) {
			return;
		}
		return await this._terminalLinkQuickpick.show(links);
	}

	private async _getLinks(extended?: boolean): Promise<IDetectedLinks | undefined> {
		if (!this.areLinksReady || !this._linkManager) {
			throw new Error('terminal links are not ready, cannot generate link quick pick');
		}
		if (!this.xterm) {
			throw new Error('no xterm');
		}
		return this._linkManager.getLinks(extended);
	}

	async openRecentLink(type: 'localFile' | 'url'): Promise<void> {
		if (!this.areLinksReady || !this._linkManager) {
			throw new Error('terminal links are not ready, cannot open a link');
		}
		if (!this.xterm) {
			throw new Error('no xterm');
		}
		this._linkManager.openRecentLink(type);
	}

	async runRecent(type: 'command' | 'cwd'): Promise<void> {
		if (!this.xterm) {
			return;
		}
		let placeholder: string;
		type Item = IQuickPickItem & { command?: ITerminalCommand };
		let items: (Item | IQuickPickItem | IQuickPickSeparator)[] = [];
		const commandMap: Set<string> = new Set();

		const removeFromCommandHistoryButton: IQuickInputButton = {
			iconClass: ThemeIcon.asClassName(Codicon.close),
			tooltip: nls.localize('removeCommand', "Remove from Command History")
		};

		if (type === 'command') {
			placeholder = isMacintosh ? nls.localize('selectRecentCommandMac', 'Select a command to run (hold Option-key to edit the command)') : nls.localize('selectRecentCommand', 'Select a command to run (hold Alt-key to edit the command)');
			const cmdDetection = this.capabilities.get(TerminalCapability.CommandDetection);
			const commands = cmdDetection?.commands;
			// Current session history
			const executingCommand = cmdDetection?.executingCommand;
			if (executingCommand) {
				commandMap.add(executingCommand);
			}
			if (commands && commands.length > 0) {
				for (const entry of commands) {
					// trim off any whitespace and/or line endings
					const label = entry.command.trim();
					if (label.length === 0 || commandMap.has(label)) {
						continue;
					}
					let description = `${entry.cwd}`;
					if (entry.exitCode) {
						// Since you cannot get the last command's exit code on pwsh, just whether it failed
						// or not, -1 is treated specially as simply failed
						if (entry.exitCode === -1) {
							description += ' failed';
						} else {
							description += ` exitCode: ${entry.exitCode}`;
						}
					}
					description = description.trim();
					const iconClass = ThemeIcon.asClassName(Codicon.output);
					const buttons: IQuickInputButton[] = [{
						iconClass,
						tooltip: nls.localize('viewCommandOutput', "View Command Output"),
						alwaysVisible: false
					}];
					// Merge consecutive commands
					const lastItem = items.length > 0 ? items[items.length - 1] : undefined;
					if (lastItem?.type !== 'separator' && lastItem?.label === label) {
						lastItem.id = entry.timestamp.toString();
						lastItem.description = description;
						continue;
					}
					items.push({
						label,
						description,
						id: entry.timestamp.toString(),
						command: entry,
						buttons: entry.hasOutput() ? buttons : undefined
					});
					commandMap.add(label);
				}
				items = items.reverse();
			}
			if (executingCommand) {
				items.unshift({
					label: executingCommand,
					description: cmdDetection.cwd
				});
			}
			if (items.length > 0) {
				items.unshift({ type: 'separator', label: terminalStrings.currentSessionCategory });
			}

			// Gather previous session history
			const history = this._instantiationService.invokeFunction(getCommandHistory);
			const previousSessionItems: IQuickPickItem[] = [];
			for (const [label, info] of history.entries) {
				// Only add previous session item if it's not in this session
				if (!commandMap.has(label) && info.shellType === this.shellType) {
					previousSessionItems.unshift({
						label,
						buttons: [removeFromCommandHistoryButton]
					});
					commandMap.add(label);
				}
			}

			if (previousSessionItems.length > 0) {
				items.push(
					{ type: 'separator', label: terminalStrings.previousSessionCategory },
					...previousSessionItems
				);
			}

			// Gather shell file history
			const shellFileHistory = await this._instantiationService.invokeFunction(getShellFileHistory, this._shellType);
			const dedupedShellFileItems: IQuickPickItem[] = [];
			for (const label of shellFileHistory) {
				if (!commandMap.has(label)) {
					dedupedShellFileItems.unshift({ label });
				}
			}
			if (dedupedShellFileItems.length > 0) {
				items.push(
					{ type: 'separator', label: nls.localize('shellFileHistoryCategory', '{0} history', this._shellType) },
					...dedupedShellFileItems
				);
			}
		} else {
			placeholder = isMacintosh
				? nls.localize('selectRecentDirectoryMac', 'Select a directory to go to (hold Option-key to edit the command)')
				: nls.localize('selectRecentDirectory', 'Select a directory to go to (hold Alt-key to edit the command)');
			const cwds = this.capabilities.get(TerminalCapability.CwdDetection)?.cwds || [];
			if (cwds && cwds.length > 0) {
				for (const label of cwds) {
					items.push({ label });
				}
				items = items.reverse();
				items.unshift({ type: 'separator', label: terminalStrings.currentSessionCategory });
			}

			// Gather previous session history
			const history = this._instantiationService.invokeFunction(getDirectoryHistory);
			const previousSessionItems: IQuickPickItem[] = [];
			// Only add previous session item if it's not in this session and it matches the remote authority
			for (const [label, info] of history.entries) {
				if ((info === null || info.remoteAuthority === this.remoteAuthority) && !cwds.includes(label)) {
					previousSessionItems.unshift({
						label,
						buttons: [removeFromCommandHistoryButton]
					});
				}
			}
			if (previousSessionItems.length > 0) {
				items.push(
					{ type: 'separator', label: terminalStrings.previousSessionCategory },
					...previousSessionItems
				);
			}
		}
		if (items.length === 0) {
			return;
		}
		const outputProvider = this._instantiationService.createInstance(TerminalOutputProvider);
		const quickPick = this._quickInputService.createQuickPick();
		quickPick.items = items;
		quickPick.sortByLabel = false;
		quickPick.placeholder = placeholder;
		return new Promise<void>(r => {
			quickPick.onDidTriggerItemButton(async e => {
				if (e.button === removeFromCommandHistoryButton) {
					if (type === 'command') {
						this._instantiationService.invokeFunction(getCommandHistory)?.remove(e.item.label);
					} else {
						this._instantiationService.invokeFunction(getDirectoryHistory)?.remove(e.item.label);
					}
				} else {
					const selectedCommand = (e.item as Item).command;
					const output = selectedCommand?.getOutput();
					if (output && selectedCommand?.command) {
						const textContent = await outputProvider.provideTextContent(URI.from(
							{
								scheme: TerminalOutputProvider.scheme,
								path: `${selectedCommand.command}... ${fromNow(selectedCommand.timestamp, true)}`,
								fragment: output,
								query: `terminal-output-${selectedCommand.timestamp}-${this.instanceId}`
							}));
						if (textContent) {
							await this._editorService.openEditor({
								resource: textContent.uri
							});
						}
					}
				}
				quickPick.hide();
			});
			quickPick.onDidAccept(() => {
				const result = quickPick.activeItems[0];
				this.sendText(type === 'cwd' ? `cd ${result.label}` : result.label, !quickPick.keyMods.alt);
				quickPick.hide();
			});
			quickPick.show();
			quickPick.onDidHide(() => r());
		});
	}

	detachFromElement(): void {
		this._wrapperElement?.remove();
		this._container = undefined;
	}

	attachToElement(container: HTMLElement): void {
		// The container did not change, do nothing
		if (this._container === container) {
			return;
		}

		this._attachBarrier.open();

		// The container changed, reattach
		this._container = container;
		if (this._wrapperElement) {
			this._container.appendChild(this._wrapperElement);
		}
		setTimeout(() => this._initDragAndDrop(container));
	}

	/**
	 * Opens the the terminal instance inside the parent DOM element previously set with
	 * `attachToElement`, you must ensure the parent DOM element is explicitly visible before
	 * invoking this function as it performs some DOM calculations internally
	 */
	private _open(): void {
		if (this._wrapperElement || !this.xterm) {
			return;
		}

		if (!this._container || !this._container.isConnected) {
			throw new Error('A container element needs to be set with `attachToElement` and be part of the DOM before calling `_open`');
		}

		this._wrapperElement = document.createElement('div');
		this._wrapperElement.classList.add('terminal-wrapper');
		const xtermElement = document.createElement('div');
		this._wrapperElement.appendChild(xtermElement);

		this._container.appendChild(this._wrapperElement);

		const xterm = this.xterm;

		// Attach the xterm object to the DOM, exposing it to the smoke tests
		this._wrapperElement.xterm = xterm.raw;

		const screenElement = xterm.attachToElement(xtermElement);

		xterm.onDidChangeFindResults((results) => this._onDidChangeFindResults.fire(results));

		if (!xterm.raw.element || !xterm.raw.textarea) {
			throw new Error('xterm elements not set after open');
		}

		this._setAriaLabel(xterm.raw, this._instanceId, this._title);

		xterm.raw.attachCustomKeyEventHandler((event: KeyboardEvent): boolean => {
			// Disable all input if the terminal is exiting
			if (this._isExiting) {
				return false;
			}

			const standardKeyboardEvent = new StandardKeyboardEvent(event);
			const resolveResult = this._keybindingService.softDispatch(standardKeyboardEvent, standardKeyboardEvent.target);

			// Respect chords if the allowChords setting is set and it's not Escape. Escape is
			// handled specially for Zen Mode's Escape, Escape chord, plus it's important in
			// terminals generally
			const isValidChord = resolveResult?.enterChord && this._configHelper.config.allowChords && event.key !== 'Escape';
			if (this._keybindingService.inChordMode || isValidChord) {
				event.preventDefault();
				return false;
			}

			const SHOW_TERMINAL_CONFIG_PROMPT_KEY = 'terminal.integrated.showTerminalConfigPrompt';
			const EXCLUDED_KEYS = ['RightArrow', 'LeftArrow', 'UpArrow', 'DownArrow', 'Space', 'Meta', 'Control', 'Shift', 'Alt', '', 'Delete', 'Backspace', 'Tab'];

			// only keep track of input if prompt hasn't already been shown
			if (this._storageService.getBoolean(SHOW_TERMINAL_CONFIG_PROMPT_KEY, StorageScope.APPLICATION, true) &&
				!EXCLUDED_KEYS.includes(event.key) &&
				!event.ctrlKey &&
				!event.shiftKey &&
				!event.altKey) {
				this._hasHadInput = true;
			}

			// for keyboard events that resolve to commands described
			// within commandsToSkipShell, either alert or skip processing by xterm.js
			if (resolveResult && resolveResult.commandId && this._skipTerminalCommands.some(k => k === resolveResult.commandId) && !this._configHelper.config.sendKeybindingsToShell) {
				// don't alert when terminal is opened or closed
				if (this._storageService.getBoolean(SHOW_TERMINAL_CONFIG_PROMPT_KEY, StorageScope.APPLICATION, true) &&
					this._hasHadInput &&
					!TERMINAL_CREATION_COMMANDS.includes(resolveResult.commandId)) {
					this._notificationService.prompt(
						Severity.Info,
						nls.localize('keybindingHandling', "Some keybindings don't go to the terminal by default and are handled by {0} instead.", this._productService.nameLong),
						[
							{
								label: nls.localize('configureTerminalSettings', "Configure Terminal Settings"),
								run: () => {
									this._preferencesService.openSettings({ jsonEditor: false, query: `@id:${TerminalSettingId.CommandsToSkipShell},${TerminalSettingId.SendKeybindingsToShell},${TerminalSettingId.AllowChords}` });
								}
							} as IPromptChoice
						]
					);
					this._storageService.store(SHOW_TERMINAL_CONFIG_PROMPT_KEY, false, StorageScope.APPLICATION, StorageTarget.USER);
				}
				event.preventDefault();
				return false;
			}

			// Skip processing by xterm.js of keyboard events that match menu bar mnemonics
			if (this._configHelper.config.allowMnemonics && !isMacintosh && event.altKey) {
				return false;
			}

			// If tab focus mode is on, tab is not passed to the terminal
			if (TabFocus.getTabFocusMode() && event.keyCode === 9) {
				return false;
			}

			// Always have alt+F4 skip the terminal on Windows and allow it to be handled by the
			// system
			if (isWindows && event.altKey && event.key === 'F4' && !event.ctrlKey) {
				return false;
			}

			// Fallback to force ctrl+v to paste on browsers that do not support
			// navigator.clipboard.readText
			if (!BrowserFeatures.clipboard.readText && event.key === 'v' && event.ctrlKey) {
				return false;
			}

			return true;
		});
		this._register(dom.addDisposableListener(xterm.raw.element, 'mousedown', () => {
			// We need to listen to the mouseup event on the document since the user may release
			// the mouse button anywhere outside of _xterm.element.
			const listener = dom.addDisposableListener(document, 'mouseup', () => {
				// Delay with a setTimeout to allow the mouseup to propagate through the DOM
				// before evaluating the new selection state.
				setTimeout(() => this._refreshSelectionContextKey(), 0);
				listener.dispose();
			});
		}));
		this._register(dom.addDisposableListener(xterm.raw.element, 'touchstart', () => {
			xterm.raw.focus();
		}));

		// xterm.js currently drops selection on keyup as we need to handle this case.
		this._register(dom.addDisposableListener(xterm.raw.element, 'keyup', () => {
			// Wait until keyup has propagated through the DOM before evaluating
			// the new selection state.
			setTimeout(() => this._refreshSelectionContextKey(), 0);
		}));

		this._register(dom.addDisposableListener(xterm.raw.textarea, 'focus', () => this._setFocus(true)));
		this._register(dom.addDisposableListener(xterm.raw.textarea, 'blur', () => this._setFocus(false)));
		this._register(dom.addDisposableListener(xterm.raw.textarea, 'focusout', () => this._setFocus(false)));

		this._initDragAndDrop(this._container);

		this._widgetManager.attachToElement(screenElement);
		this._processManager.onProcessReady((e) => {
			this._linkManager?.setWidgetManager(this._widgetManager);
		});

		if (this._lastLayoutDimensions) {
			this.layout(this._lastLayoutDimensions);
		}
		this.updateConfig();

		// If IShellLaunchConfig.waitOnExit was true and the process finished before the terminal
		// panel was initialized.
		if (xterm.raw.getOption('disableStdin')) {
			this._attachPressAnyKeyToCloseListener(xterm.raw);
		}
	}

	private _setFocus(focused?: boolean): void {
		if (focused) {
			this._terminalFocusContextKey.set(true);
			this._onDidFocus.fire(this);
		} else {
			this._terminalFocusContextKey.reset();
			this._onDidBlur.fire(this);
			this._refreshSelectionContextKey();
		}
	}

	resetFocusContextKey(): void {
		this._terminalFocusContextKey.reset();
	}

	private _initDragAndDrop(container: HTMLElement) {
		this._dndObserver?.dispose();
		const dndController = this._instantiationService.createInstance(TerminalInstanceDragAndDropController, container);
		dndController.onDropTerminal(e => this._onRequestAddInstanceToGroup.fire(e));
		dndController.onDropFile(async path => {
			this.focus();
			await this.sendPath(path, false);
		});
		this._dndObserver = new dom.DragAndDropObserver(container, dndController);
	}

	hasSelection(): boolean {
		return this.xterm ? this.xterm.raw.hasSelection() : false;
	}

	async copySelection(asHtml?: boolean, command?: ITerminalCommand): Promise<void> {
		const xterm = await this._xtermReadyPromise;
		if (this.hasSelection() || (asHtml && command)) {
			if (asHtml) {
				const textAsHtml = await xterm.getSelectionAsHtml(command);
				function listener(e: any) {
					if (!e.clipboardData.types.includes('text/plain')) {
						e.clipboardData.setData('text/plain', command?.getOutput() ?? '');
					}
					e.clipboardData.setData('text/html', textAsHtml);
					e.preventDefault();
				}
				document.addEventListener('copy', listener);
				document.execCommand('copy');
				document.removeEventListener('copy', listener);
			} else {
				await this._clipboardService.writeText(xterm.raw.getSelection());
			}
		} else {
			this._notificationService.warn(nls.localize('terminal.integrated.copySelection.noSelection', 'The terminal has no selection to copy'));
		}
	}

	async copyLastCommandOutput(): Promise<void> {
		const commands = this.capabilities.get(TerminalCapability.CommandDetection)?.commands;
		if (!commands || commands.length === 0) {
			return;
		}
		const command = commands[commands.length - 1];
		if (!command?.hasOutput()) {
			return;
		}
		const output = command.getOutput();
		if (output) {
			await this._clipboardService.writeText(output);
		}
	}

	get selection(): string | undefined {
		return this.xterm && this.hasSelection() ? this.xterm.raw.getSelection() : undefined;
	}

	clearSelection(): void {
		this.xterm?.raw.clearSelection();
	}

	selectAll(): void {
		// Focus here to ensure the terminal context key is set
		this.xterm?.raw.focus();
		this.xterm?.raw.selectAll();
	}

	notifyFindWidgetFocusChanged(isFocused: boolean): void {
		if (!this.xterm) {
			return;
		}
		const terminalFocused = !isFocused && (document.activeElement === this.xterm.raw.textarea || document.activeElement === this.xterm.raw.element);
		this._terminalFocusContextKey.set(terminalFocused);
	}

	private _refreshAltBufferContextKey() {
		this._terminalAltBufferActiveContextKey.set(!!(this.xterm && this.xterm.raw.buffer.active === this.xterm.raw.buffer.alternate));
	}

	private async _shouldPasteText(text: string): Promise<boolean> {
		// Ignore check if the shell is in bracketed paste mode (ie. the shell can handle multi-line
		// text).
		if (this.xterm?.raw.modes.bracketedPasteMode) {
			return true;
		}

		const textForLines = text.split(/\r?\n/);
		// Ignore check when a command is copied with a trailing new line
		if (textForLines.length === 2 && textForLines[1].trim().length === 0) {
			return true;
		}

		// If the clipboard has only one line, no prompt will be triggered
		if (textForLines.length === 1 || !this._configurationService.getValue<boolean>(TerminalSettingId.EnableMultiLinePasteWarning)) {
			return true;
		}

		const displayItemsCount = 3;
		const maxPreviewLineLength = 30;

		let detail = nls.localize('preview', "Preview:");
		for (let i = 0; i < Math.min(textForLines.length, displayItemsCount); i++) {
			const line = textForLines[i];
			const cleanedLine = line.length > maxPreviewLineLength ? `${line.slice(0, maxPreviewLineLength)}…` : line;
			detail += `\n${cleanedLine}`;
		}

		if (textForLines.length > displayItemsCount) {
			detail += `\n…`;
		}

		const confirmation = await this._dialogService.confirm({
			type: 'question',
			message: nls.localize('confirmMoveTrashMessageFilesAndDirectories', "Are you sure you want to paste {0} lines of text into the terminal?", textForLines.length),
			detail,
			primaryButton: nls.localize({ key: 'multiLinePasteButton', comment: ['&& denotes a mnemonic'] }, "&&Paste"),
			checkbox: {
				label: nls.localize('doNotAskAgain', "Do not ask me again")
			}
		});

		if (confirmation.confirmed && confirmation.checkboxChecked) {
			await this._configurationService.updateValue(TerminalSettingId.EnableMultiLinePasteWarning, false);
		}

		return confirmation.confirmed;
	}

<<<<<<< HEAD
	override dispose(reason?: TerminalExitReason): void {
		if (this._isDisposed) {
			return;
		}
		this._isDisposed = true;

=======

	override dispose(immediate?: boolean): void {
>>>>>>> 00eb9c43
		this._logService.trace(`terminalInstance#dispose (instanceId: ${this.instanceId})`);
		dispose(this._linkManager);
		this._linkManager = undefined;
		dispose(this._widgetManager);

		if (this.xterm?.raw.element) {
			this._hadFocusOnExit = this.hasFocus;
		}
		if (this._wrapperElement) {
			if (this._wrapperElement.xterm) {
				this._wrapperElement.xterm = undefined;
			}
			if (this._horizontalScrollbar) {
				this._horizontalScrollbar.dispose();
				this._horizontalScrollbar = undefined;
			}
		}
		this.xterm?.dispose();

		// HACK: Workaround for Firefox bug https://bugzilla.mozilla.org/show_bug.cgi?id=559561,
		// as 'blur' event in xterm.raw.textarea is not triggered on xterm.dispose()
		// See https://github.com/microsoft/vscode/issues/138358
		if (isFirefox) {
			this._terminalFocusContextKey.reset();
			this._terminalHasTextContextKey.reset();
			this._onDidBlur.fire(this);
		}

		if (this._pressAnyKeyToCloseListener) {
			this._pressAnyKeyToCloseListener.dispose();
			this._pressAnyKeyToCloseListener = undefined;
		}

		this._exitReason = reason || TerminalExitReason.Unknown;
		this._processManager.dispose();
		// Process manager dispose/shutdown doesn't fire process exit, trigger with undefined if it
		// hasn't happened yet
		this._onProcessExit(undefined);

		if (!this._isDisposed) {
			this._isDisposed = true;
			this._onDisposed.fire(this);
		}
		super.dispose();
	}

	async detachProcessAndDispose(reason: TerminalExitReason): Promise<void> {
		// Detach the process and dispose the instance, without the instance dispose the terminal
		// won't go away
		await this._processManager.detachFromProcess();
		this.dispose(reason);
	}

	focus(force?: boolean): void {
		this._refreshAltBufferContextKey();
		if (!this.xterm) {
			return;
		}
		const selection = window.getSelection();
		if (!selection) {
			return;
		}
		const text = selection.toString();
		if (!text || force) {
			this.xterm.raw.focus();
		}
	}

	async focusWhenReady(force?: boolean): Promise<void> {
		await this._xtermReadyPromise;
		await this._attachBarrier.wait();
		this.focus(force);
	}

	async paste(): Promise<void> {
		if (!this.xterm) {
			return;
		}

		const currentText: string = await this._clipboardService.readText();
		if (!await this._shouldPasteText(currentText)) {
			return;
		}

		this.focus();
		this.xterm.raw.paste(currentText);
	}

	async pasteSelection(): Promise<void> {
		if (!this.xterm) {
			return;
		}

		const currentText: string = await this._clipboardService.readText('selection');
		if (!await this._shouldPasteText(currentText)) {
			return;
		}

		this.focus();
		this.xterm.raw.paste(currentText);
	}

	async sendText(text: string, addNewLine: boolean): Promise<void> {
		// Normalize line endings to 'enter' press.
		text = text.replace(/\r?\n/g, '\r');
		if (addNewLine && text.substr(text.length - 1) !== '\r') {
			text += '\r';
		}

		// Send it to the process
		await this._processManager.write(text);
		this._onDidInputData.fire(this);
		this.xterm?.scrollToBottom();
	}

	async sendPath(originalPath: string, addNewLine: boolean): Promise<void> {
		const preparedPath = await preparePathForShell(originalPath, this.shellLaunchConfig.executable, this.title, this.shellType, this._processManager.backend, this._processManager.os);
		return this.sendText(preparedPath, addNewLine);
	}

	setVisible(visible: boolean): void {
		this._isVisible = visible;
		this._wrapperElement?.classList.toggle('active', visible);
		if (visible && this.xterm) {
			this._open();
			// Resize to re-evaluate dimensions, this will ensure when switching to a terminal it is
			// using the most up to date dimensions (eg. when terminal is created in the background
			// using cached dimensions of a split terminal).
			this._resize();
			// Trigger a forced refresh of the viewport to sync the viewport and scroll bar. This is
			// necessary if the number of rows in the terminal has decreased while it was in the
			// background since scrollTop changes take no effect but the terminal's position does
			// change since the number of visible rows decreases.
			// This can likely be removed after https://github.com/xtermjs/xterm.js/issues/291 is
			// fixed upstream.
			this.xterm.forceRefresh();
		}
	}

	scrollDownLine(): void {
		this.xterm?.scrollDownLine();
	}

	scrollDownPage(): void {
		this.xterm?.scrollDownPage();
	}

	scrollToBottom(): void {
		this.xterm?.scrollToBottom();
	}

	scrollUpLine(): void {
		this.xterm?.scrollUpLine();
	}

	scrollUpPage(): void {
		this.xterm?.scrollUpPage();
	}

	scrollToTop(): void {
		this.xterm?.scrollToTop();
	}

	clearBuffer(): void {
		this.xterm?.clearBuffer();
	}

	private _refreshSelectionContextKey() {
		const isActive = !!this._viewsService.getActiveViewWithId(TERMINAL_VIEW_ID);
		let isEditorActive = false;
		const editor = this._editorService.activeEditor;
		if (editor) {
			isEditorActive = editor instanceof TerminalEditorInput;
		}
		this._terminalHasTextContextKey.set((isActive || isEditorActive) && this.hasSelection());
	}

	protected _createProcessManager(): TerminalProcessManager {
		let deserializedCollections: ReadonlyMap<string, IEnvironmentVariableCollection> | undefined;
		if (this.shellLaunchConfig.attachPersistentProcess?.environmentVariableCollections) {
			deserializedCollections = deserializeEnvironmentVariableCollections(this.shellLaunchConfig.attachPersistentProcess.environmentVariableCollections);
		}
		const processManager = this._instantiationService.createInstance(TerminalProcessManager, this._instanceId, this._configHelper, this.shellLaunchConfig?.cwd, deserializedCollections);
		this.capabilities.add(processManager.capabilities);
		processManager.onProcessReady(async (e) => {
			this._onProcessIdReady.fire(this);
			this._initialCwd = await this.getInitialCwd();
			// Set the initial name based on the _resolved_ shell launch config, this will also
			// ensure the resolved icon gets shown
			if (!this._labelComputer) {
				this._labelComputer = this._register(new TerminalLabelComputer(this._configHelper, this, this._workspaceContextService));
				this._labelComputer.onDidChangeLabel(e => {
					this._title = e.title;
					this._description = e.description;
					this._onTitleChanged.fire(this);
				});
			}
			if (this._shellLaunchConfig.name) {
				this.refreshTabLabels(this._shellLaunchConfig.name, TitleEventSource.Api);
			} else {
				// Listen to xterm.js' sequence title change event, trigger this async to ensure
				// _xtermReadyPromise is ready constructed since this is called from the ctor
				setTimeout(() => {
					this._xtermReadyPromise.then(xterm => {
						this._messageTitleDisposable = xterm.raw.onTitleChange(e => this._onTitleChange(e));
					});
				});
				this.refreshTabLabels(this._shellLaunchConfig.executable, TitleEventSource.Process);
			}
		});
		processManager.onProcessExit(exitCode => this._onProcessExit(exitCode));
		processManager.onDidChangeProperty(({ type, value }) => {
			switch (type) {
				case ProcessPropertyType.Cwd:
					this._cwd = value;
					this._labelComputer?.refreshLabel();
					break;
				case ProcessPropertyType.InitialCwd:
					this._initialCwd = value;
					this._cwd = this._initialCwd;
					this.refreshTabLabels(this.title, TitleEventSource.Config);
					break;
				case ProcessPropertyType.Title:
					this.refreshTabLabels(value ? value : '', TitleEventSource.Process);
					break;
				case ProcessPropertyType.OverrideDimensions:
					this.setOverrideDimensions(value, true);
					break;
				case ProcessPropertyType.ResolvedShellLaunchConfig:
					this._setResolvedShellLaunchConfig(value);
					break;
				case ProcessPropertyType.ShellType:
					this.setShellType(value);
					break;
				case ProcessPropertyType.HasChildProcesses:
					this._onDidChangeHasChildProcesses.fire(value);
					break;
				case ProcessPropertyType.UsedShellIntegrationInjection:
					this._usedShellIntegrationInjection = true;
					break;
			}
		});

		processManager.onProcessData(ev => {
			this._initialDataEvents?.push(ev.data);
			this._onData.fire(ev.data);
		});
		processManager.onEnvironmentVariableInfoChanged(e => this._onEnvironmentVariableInfoChanged(e));
		processManager.onPtyDisconnect(() => {
			if (this.xterm) {
				this.xterm.raw.options.disableStdin = true;
			}
			this.statusList.add({
				id: TerminalStatus.Disconnected,
				severity: Severity.Error,
				icon: Codicon.debugDisconnect,
				tooltip: nls.localize('disconnectStatus', "Lost connection to process")
			});
		});
		processManager.onPtyReconnect(() => {
			if (this.xterm) {
				this.xterm.raw.options.disableStdin = false;
			}
			this.statusList.remove(TerminalStatus.Disconnected);
		});

		return processManager;
	}

	private async _createProcess(): Promise<void> {
		if (this._isDisposed) {
			return;
		}
		const activeWorkspaceRootUri = this._historyService.getLastActiveWorkspaceRoot(Schemas.file);
		if (activeWorkspaceRootUri) {
			const trusted = await this._trust();
			if (!trusted) {
				this._onProcessExit({ message: nls.localize('workspaceNotTrustedCreateTerminal', "Cannot launch a terminal process in an untrusted workspace") });
			}
		} else if (this._cwd && this._userHome && this._cwd !== this._userHome) {
			// something strange is going on if cwd is not userHome in an empty workspace
			this._onProcessExit({
				message: nls.localize('workspaceNotTrustedCreateTerminalCwd', "Cannot launch a terminal process in an untrusted workspace with cwd {0} and userHome {1}", this._cwd, this._userHome)
			});
		}

		// Re-evaluate dimensions if the container has been set since the xterm instance was created
		if (this._container && this._cols === 0 && this._rows === 0) {
			this._initDimensions();
			this.xterm?.raw.resize(this._cols || Constants.DefaultCols, this._rows || Constants.DefaultRows);
		}
		const originalIcon = this.shellLaunchConfig.icon;
		await this._processManager.createProcess(this._shellLaunchConfig, this._cols || Constants.DefaultCols, this._rows || Constants.DefaultRows, this._accessibilityService.isScreenReaderOptimized()).then(error => {
			if (error) {
				this._onProcessExit(error);
			}
		});
		if (this.xterm?.shellIntegration) {
			this.capabilities.add(this.xterm?.shellIntegration.capabilities);
		}
		if (originalIcon !== this.shellLaunchConfig.icon || this.shellLaunchConfig.color) {
			this._icon = this._shellLaunchConfig.attachPersistentProcess?.icon || this._shellLaunchConfig.icon;
			this._onIconChanged.fire(this);
		}
	}

	public registerMarker(): IMarker | undefined {
		return this.xterm?.raw.registerMarker();
	}

	public addGenericMark(marker: IMarker, genericMarkProperties: IGenericMarkProperties): void {
		this.xterm?.addDecoration(marker, genericMarkProperties);
	}

	private _onProcessData(ev: IProcessDataEvent): void {
		const messageId = ++this._latestXtermWriteData;
		if (ev.trackCommit) {
			ev.writePromise = new Promise<void>(r => {
				this.xterm?.raw.write(ev.data, () => {
					this._latestXtermParseData = messageId;
					this._processManager.acknowledgeDataEvent(ev.data.length);
					r();
				});
			});
		} else {
			this.xterm?.raw.write(ev.data, () => {
				this._latestXtermParseData = messageId;
				this._processManager.acknowledgeDataEvent(ev.data.length);
			});
		}
	}

	/**
	 * Called when either a process tied to a terminal has exited or when a terminal renderer
	 * simulates a process exiting (e.g. custom execution task).
	 * @param exitCode The exit code of the process, this is undefined when the terminal was exited
	 * through user action.
	 */
	private async _onProcessExit(exitCodeOrError?: number | ITerminalLaunchError): Promise<void> {
		// Prevent dispose functions being triggered multiple times
		if (this._isExiting) {
			return;
		}

		const parsedExitResult = parseExitResult(exitCodeOrError, this.shellLaunchConfig, this._processManager.processState, this._initialCwd);

		if (this._usedShellIntegrationInjection && (this._processManager.processState === ProcessState.KilledDuringLaunch || this._processManager.processState === ProcessState.KilledByProcess)) {
			this._relaunchWithShellIntegrationDisabled(parsedExitResult?.message);
			this._onExit.fire(exitCodeOrError);
			return;
		}

		this._isExiting = true;

		await this._flushXtermData();
		this._logService.debug(`Terminal process exit (instanceId: ${this.instanceId}) with code ${this._exitCode}`);

		this._exitCode = parsedExitResult?.code;
		const exitMessage = parsedExitResult?.message;

		this._logService.debug(`Terminal process exit (instanceId: ${this.instanceId}) state ${this._processManager.processState}`);

		// Only trigger wait on exit when the exit was *not* triggered by the
		// user (via the `workbench.action.terminal.kill` command).
		if (this._shellLaunchConfig.waitOnExit && this._processManager.processState !== ProcessState.KilledByUser) {
			this._xtermReadyPromise.then(xterm => {
				if (exitMessage) {
					xterm.raw.write(formatMessageForTerminal(exitMessage));
				}
				switch (typeof this._shellLaunchConfig.waitOnExit) {
					case 'string':
						xterm.raw.write(formatMessageForTerminal(this._shellLaunchConfig.waitOnExit, { excludeLeadingNewLine: true }));
						break;
					case 'function':
						if (this.exitCode !== undefined) {
							xterm.raw.write(formatMessageForTerminal(this._shellLaunchConfig.waitOnExit(this.exitCode), { excludeLeadingNewLine: true }));
						}
						break;
				}
				// Disable all input if the terminal is exiting and listen for next keypress
				xterm.raw.options.disableStdin = true;
				if (xterm.raw.textarea) {
					this._attachPressAnyKeyToCloseListener(xterm.raw);
				}
			});
		} else {
			this.dispose(TerminalExitReason.Process);
			if (exitMessage) {
				const failedDuringLaunch = this._processManager.processState === ProcessState.KilledDuringLaunch;
				if (failedDuringLaunch || this._configHelper.config.showExitAlert) {
					// Always show launch failures
					this._notificationService.notify({
						message: exitMessage,
						severity: Severity.Error,
						actions: { primary: [this._instantiationService.createInstance(TerminalLaunchHelpAction)] }
					});
				} else {
					// Log to help surface the error in case users report issues with showExitAlert
					// disabled
					this._logService.warn(exitMessage);
				}
			}
		}

		// First onExit to consumers, this can happen after the terminal has already been disposed.
		this._onExit.fire(exitCodeOrError);

		// Dispose of the onExit event if the terminal will not be reused again
		if (this._isDisposed) {
			this._onExit.dispose();
		}
	}

	private _relaunchWithShellIntegrationDisabled(exitMessage: string | undefined): void {
		this._shellLaunchConfig.ignoreShellIntegration = true;
		this.relaunch();
		this.statusList.add({
			id: TerminalStatus.ShellIntegrationAttentionNeeded,
			severity: Severity.Warning,
			icon: Codicon.warning,
			tooltip: (`${exitMessage} ` ?? '') + nls.localize('launchFailed.exitCodeOnlyShellIntegration', 'Disabling shell integration in user settings might help.'),
			hoverActions: [{
				commandId: TerminalCommandId.ShellIntegrationLearnMore,
				label: nls.localize('shellIntegration.learnMore', "Learn more about shell integration"),
				run: () => {
					this._openerService.open('https://code.visualstudio.com/docs/editor/integrated-terminal#_shell-integration');
				}
			}, {
				commandId: 'workbench.action.openSettings',
				label: nls.localize('shellIntegration.openSettings', "Open user settings"),
				run: () => {
					this._commandService.executeCommand('workbench.action.openSettings', 'terminal.integrated.shellIntegration.enabled');
				}
			}]
		});
		this._telemetryService.publicLog2<{}, { owner: 'meganrogge'; comment: 'Indicates the process exited when created with shell integration args' }>('terminal/shellIntegrationFailureProcessExit');
	}

	/**
	 * Ensure write calls to xterm.js have finished before resolving.
	 */
	private _flushXtermData(): Promise<void> {
		if (this._latestXtermWriteData === this._latestXtermParseData) {
			return Promise.resolve();
		}
		let retries = 0;
		return new Promise<void>(r => {
			const interval = setInterval(() => {
				if (this._latestXtermWriteData === this._latestXtermParseData || ++retries === 5) {
					clearInterval(interval);
					r();
				}
			}, 20);
		});
	}

	private _attachPressAnyKeyToCloseListener(xterm: XTermTerminal) {
		if (xterm.textarea && !this._pressAnyKeyToCloseListener) {
			this._pressAnyKeyToCloseListener = dom.addDisposableListener(xterm.textarea, 'keypress', (event: KeyboardEvent) => {
				if (this._pressAnyKeyToCloseListener) {
					this._pressAnyKeyToCloseListener.dispose();
					this._pressAnyKeyToCloseListener = undefined;
					this.dispose(TerminalExitReason.Process);
					event.preventDefault();
				}
			});
		}
	}

	async reuseTerminal(shell: IShellLaunchConfig, reset: boolean = false): Promise<void> {
		// Unsubscribe any key listener we may have.
		this._pressAnyKeyToCloseListener?.dispose();
		this._pressAnyKeyToCloseListener = undefined;

		if (this.xterm) {
			if (!reset) {
				// Ensure new processes' output starts at start of new line
				await new Promise<void>(r => this.xterm!.raw.write('\n\x1b[G', r));
			}

			// Print initialText if specified
			if (shell.initialText) {
				await new Promise<void>(r => this.xterm!.raw.writeln(shell.initialText!, r));
			}

			// Clean up waitOnExit state
			if (this._isExiting && this._shellLaunchConfig.waitOnExit) {
				this.xterm.raw.options.disableStdin = false;
				this._isExiting = false;
			}
			if (reset) {
				this.xterm.clearDecorations();
			}
		}

		// Dispose the environment info widget if it exists
		this.statusList.remove(TerminalStatus.RelaunchNeeded);
		this._environmentInfo?.disposable.dispose();
		this._environmentInfo = undefined;

		if (!reset) {
			// HACK: Force initialText to be non-falsy for reused terminals such that the
			// conptyInheritCursor flag is passed to the node-pty, this flag can cause a Window to stop
			// responding in Windows 10 1903 so we only want to use it when something is definitely written
			// to the terminal.
			shell.initialText = ' ';
		}

		// Set the new shell launch config
		this._shellLaunchConfig = shell; // Must be done before calling _createProcess()
		await this._processManager.relaunch(this._shellLaunchConfig, this._cols || Constants.DefaultCols, this._rows || Constants.DefaultRows, this._accessibilityService.isScreenReaderOptimized(), reset).then(error => {
			if (error) {
				this._onProcessExit(error);
			}
		});

		this._xtermTypeAheadAddon?.reset();
	}

	async setEscapeSequenceLogging(enable: boolean): Promise<void> {
		const xterm = await this._xtermReadyPromise;
		xterm.raw.options.logLevel = enable ? 'debug' : 'info';
	}

	@debounce(1000)
	relaunch(): void {
		this.reuseTerminal(this._shellLaunchConfig, true);
	}

	private _onTitleChange(title: string): void {
		if (this.isTitleSetByProcess) {
			this.refreshTabLabels(title, TitleEventSource.Sequence);
		}
	}

	private async _trust(): Promise<boolean> {
		return (await this._workspaceTrustRequestService.requestWorkspaceTrust(
			{
				message: nls.localize('terminal.requestTrust', "Creating a terminal process requires executing code")
			})) === true;
	}

	private _onKey(key: string, ev: KeyboardEvent): void {
		const event = new StandardKeyboardEvent(ev);

		if (event.equals(KeyCode.Enter)) {
			this._updateProcessCwd();
		}
	}

	private async _onSelectionChange(): Promise<void> {
		if (this._configurationService.getValue(TerminalSettingId.CopyOnSelection)) {
			if (this.hasSelection()) {
				await this.copySelection();
			}
		}
	}

	@debounce(2000)
	private async _updateProcessCwd(): Promise<void> {
		if (this._isDisposed || this.shellLaunchConfig.customPtyImplementation) {
			return;
		}
		// reset cwd if it has changed, so file based url paths can be resolved
		try {
			const cwd = await this.refreshProperty(ProcessPropertyType.Cwd);
			if (typeof cwd !== 'string') {
				throw new Error(`cwd is not a string ${cwd}`);
			}
		} catch (e: unknown) {
			// Swallow this as it means the process has been killed
			if (e instanceof Error && e.message === 'Cannot refresh property when process is not set') {
				return;
			}
			throw e;
		}
	}

	updateConfig(): void {
		this._setCommandsToSkipShell(this._configHelper.config.commandsToSkipShell);
		this._refreshEnvironmentVariableInfoWidgetState(this._processManager.environmentVariableInfo);
	}

	private async _updateUnicodeVersion(): Promise<void> {
		this._processManager.setUnicodeVersion(this._configHelper.config.unicodeVersion);
	}

	updateAccessibilitySupport(): void {
		const isEnabled = this._accessibilityService.isScreenReaderOptimized();
		if (isEnabled) {
			this._navigationModeAddon = new NavigationModeAddon(this._terminalA11yTreeFocusContextKey, this._navigationModeActiveContextKey);
			this.xterm!.raw.loadAddon(this._navigationModeAddon);
		} else {
			this._navigationModeAddon?.dispose();
			this._navigationModeAddon = undefined;
		}
		this.xterm!.raw.options.screenReaderMode = isEnabled;
	}

	private _setCommandsToSkipShell(commands: string[]): void {
		const excludeCommands = commands.filter(command => command[0] === '-').map(command => command.slice(1));
		this._skipTerminalCommands = DEFAULT_COMMANDS_TO_SKIP_SHELL.filter(defaultCommand => {
			return excludeCommands.indexOf(defaultCommand) === -1;
		}).concat(commands);
	}

	layout(dimension: dom.Dimension): void {
		this._lastLayoutDimensions = dimension;
		if (this.disableLayout) {
			return;
		}

		// Don't layout if dimensions are invalid (eg. the container is not attached to the DOM or
		// if display: none
		if (dimension.width <= 0 || dimension.height <= 0) {
			return;
		}

		// Evaluate columns and rows, exclude the wrapper element's margin
		const terminalWidth = this._evaluateColsAndRows(dimension.width, dimension.height);
		if (!terminalWidth) {
			return;
		}

		this._resize();

		// Signal the container is ready
		this._containerReadyBarrier.open();
	}

	@debounce(50)
	private async _resize(): Promise<void> {
		this._resizeNow(false);
	}

	private async _resizeNow(immediate: boolean): Promise<void> {
		let cols = this.cols;
		let rows = this.rows;

		if (this.xterm) {
			// Only apply these settings when the terminal is visible so that
			// the characters are measured correctly.
			if (this._isVisible && this._layoutSettingsChanged) {
				const font = this.xterm.getFont();
				const config = this._configHelper.config;
				this.xterm.raw.options.letterSpacing = font.letterSpacing;
				this.xterm.raw.options.lineHeight = font.lineHeight;
				this.xterm.raw.options.fontSize = font.fontSize;
				this.xterm.raw.options.fontFamily = font.fontFamily;
				this.xterm.raw.options.fontWeight = config.fontWeight;
				this.xterm.raw.options.fontWeightBold = config.fontWeightBold;

				// Any of the above setting changes could have changed the dimensions of the
				// terminal, re-evaluate now.
				this._initDimensions();
				cols = this.cols;
				rows = this.rows;

				this._layoutSettingsChanged = false;
			}

			if (isNaN(cols) || isNaN(rows)) {
				return;
			}

			if (cols !== this.xterm.raw.cols || rows !== this.xterm.raw.rows) {
				if (this._fixedRows || this._fixedCols) {
					await this.updateProperty(ProcessPropertyType.FixedDimensions, { cols: this._fixedCols, rows: this._fixedRows });
				}
				this._onDimensionsChanged.fire();
			}

			this.xterm.raw.resize(cols, rows);
			TerminalInstance._lastKnownGridDimensions = { cols, rows };

			if (this._isVisible) {
				this.xterm.forceUnpause();
			}
		}

		if (immediate) {
			// do not await, call setDimensions synchronously
			this._processManager.setDimensions(cols, rows, true);
		} else {
			await this._processManager.setDimensions(cols, rows);
		}
	}

	setShellType(shellType: TerminalShellType) {
		this._shellType = shellType;
		if (shellType) {
			this._terminalShellTypeContextKey.set(shellType?.toString());
		}
	}

	private _setAriaLabel(xterm: XTermTerminal | undefined, terminalId: number, title: string | undefined): void {
		if (xterm && xterm.textarea) {
			let label: string;
			if (title && title.length > 0) {
				label = nls.localize('terminalTextBoxAriaLabelNumberAndTitle', "Terminal {0}, {1}", terminalId, title);
			} else {
				label = nls.localize('terminalTextBoxAriaLabel', "Terminal {0}", terminalId);
			}
			const navigateUpKeybinding = this._keybindingService.lookupKeybinding(TerminalCommandId.NavigationModeFocusPrevious)?.getLabel();
			const navigateDownKeybinding = this._keybindingService.lookupKeybinding(TerminalCommandId.NavigationModeFocusNext)?.getLabel();
			if (navigateUpKeybinding && navigateDownKeybinding) {
				label += `\n${nls.localize('terminalNavigationMode', "Use {0} and {1} to navigate the terminal buffer", navigateUpKeybinding, navigateDownKeybinding)}`;
			}
			xterm.textarea.setAttribute('aria-label', label);
		}
	}

	refreshTabLabels(title: string | undefined, eventSource: TitleEventSource): void {
		const reset = !title;
		title = this._updateTitleProperties(title, eventSource);
		const titleChanged = title !== this._title;
		this._title = title;
		this._labelComputer?.refreshLabel(reset);
		this._setAriaLabel(this.xterm?.raw, this._instanceId, this._title);

		if (this._titleReadyComplete) {
			this._titleReadyComplete(title);
			this._titleReadyComplete = undefined;
		}

		if (titleChanged) {
			this._onTitleChanged.fire(this);
		}
	}

	private _updateTitleProperties(title: string | undefined, eventSource: TitleEventSource): string {
		if (!title) {
			return this._processName;
		}
		switch (eventSource) {
			case TitleEventSource.Process:
				if (this._processManager.os === OperatingSystem.Windows) {
					// Extract the file name without extension
					title = path.win32.parse(title).name;
				} else {
					const firstSpaceIndex = title.indexOf(' ');
					if (title.startsWith('/')) {
						title = path.basename(title);
					} else if (firstSpaceIndex > -1) {
						title = title.substring(0, firstSpaceIndex);
					}
				}
				this._processName = title;
				break;
			case TitleEventSource.Api:
				// If the title has not been set by the API or the rename command, unregister the handler that
				// automatically updates the terminal name
				this._staticTitle = title;
				dispose(this._messageTitleDisposable);
				this._messageTitleDisposable = undefined;
				break;
			case TitleEventSource.Sequence:
				// On Windows, some shells will fire this with the full path which we want to trim
				// to show just the file name. This should only happen if the title looks like an
				// absolute Windows file path
				this._sequence = title;
				if (this._processManager.os === OperatingSystem.Windows) {
					if (title.match(/^[a-zA-Z]:\\.+\.[a-zA-Z]{1,3}/)) {
						title = path.win32.parse(title).name;
						this._sequence = title;
					} else {
						this._sequence = undefined;
					}
				}
				break;
		}
		this._titleSource = eventSource;
		return title;
	}

	waitForTitle(): Promise<string> {
		return this._titleReadyPromise;
	}

	setOverrideDimensions(dimensions: ITerminalDimensionsOverride | undefined, immediate: boolean = false): void {
		if (this._dimensionsOverride && this._dimensionsOverride.forceExactSize && !dimensions && this._rows === 0 && this._cols === 0) {
			// this terminal never had a real size => keep the last dimensions override exact size
			this._cols = this._dimensionsOverride.cols;
			this._rows = this._dimensionsOverride.rows;
		}
		this._dimensionsOverride = dimensions;
		if (immediate) {
			this._resizeNow(true);
		} else {
			this._resize();
		}
	}

	async setFixedDimensions(): Promise<void> {
		const cols = await this._quickInputService.input({
			title: nls.localize('setTerminalDimensionsColumn', "Set Fixed Dimensions: Column"),
			placeHolder: 'Enter a number of columns or leave empty for automatic width',
			validateInput: async (text) => text.length > 0 && !text.match(/^\d+$/) ? { content: 'Enter a number or leave empty size automatically', severity: Severity.Error } : undefined
		});
		if (cols === undefined) {
			return;
		}
		this._fixedCols = this._parseFixedDimension(cols);
		this._labelComputer?.refreshLabel();
		this._terminalHasFixedWidth.set(!!this._fixedCols);
		const rows = await this._quickInputService.input({
			title: nls.localize('setTerminalDimensionsRow', "Set Fixed Dimensions: Row"),
			placeHolder: 'Enter a number of rows or leave empty for automatic height',
			validateInput: async (text) => text.length > 0 && !text.match(/^\d+$/) ? { content: 'Enter a number or leave empty size automatically', severity: Severity.Error } : undefined
		});
		if (rows === undefined) {
			return;
		}
		this._fixedRows = this._parseFixedDimension(rows);
		this._labelComputer?.refreshLabel();
		await this._refreshScrollbar();
		this._resize();
		this.focus();
	}

	private _parseFixedDimension(value: string): number | undefined {
		if (value === '') {
			return undefined;
		}
		const parsed = parseInt(value);
		if (parsed <= 0) {
			throw new Error(`Could not parse dimension "${value}"`);
		}
		return parsed;
	}

	async toggleSizeToContentWidth(): Promise<void> {
		if (!this.xterm?.raw.buffer.active) {
			return;
		}
		if (this._hasScrollBar) {
			this._terminalHasFixedWidth.set(false);
			this._fixedCols = undefined;
			this._fixedRows = undefined;
			this._hasScrollBar = false;
			this._initDimensions();
			await this._resize();
		} else {
			// Fixed columns should be at least xterm.js' regular column count
			const proposedCols = Math.max(this.maxCols, Math.min(this.xterm.getLongestViewportWrappedLineLength(), Constants.MaxSupportedCols));
			// Don't switch to fixed dimensions if the content already fits as it makes the scroll
			// bar look bad being off the edge
			if (proposedCols > this.xterm.raw.cols) {
				this._fixedCols = proposedCols;
			}
		}
		await this._refreshScrollbar();
		this._labelComputer?.refreshLabel();
		this.focus();
	}

	private _refreshScrollbar(): Promise<void> {
		if (this._fixedCols || this._fixedRows) {
			return this._addScrollbar();
		}
		return this._removeScrollbar();
	}

	private async _addScrollbar(): Promise<void> {
		const charWidth = (this.xterm ? this.xterm.getFont() : this._configHelper.getFont()).charWidth;
		if (!this.xterm?.raw.element || !this._wrapperElement || !this._container || !charWidth || !this._fixedCols) {
			return;
		}
		this._wrapperElement.classList.add('fixed-dims');
		this._hasScrollBar = true;
		this._initDimensions();
		// Always remove a row to make room for the scroll bar
		this._fixedRows = this._rows - 1;
		await this._resize();
		this._terminalHasFixedWidth.set(true);
		if (!this._horizontalScrollbar) {
			this._horizontalScrollbar = this._register(new DomScrollableElement(this._wrapperElement, {
				vertical: ScrollbarVisibility.Hidden,
				horizontal: ScrollbarVisibility.Auto,
				useShadows: false,
				scrollYToX: false,
				consumeMouseWheelIfScrollbarIsNeeded: false
			}));
			this._container.appendChild(this._horizontalScrollbar.getDomNode());
		}
		this._horizontalScrollbar.setScrollDimensions({
			width: this.xterm.raw.element.clientWidth,
			scrollWidth: this._fixedCols * charWidth + 40 // Padding + scroll bar
		});
		this._horizontalScrollbar.getDomNode().style.paddingBottom = '16px';

		// work around for https://github.com/xtermjs/xterm.js/issues/3482
		if (isWindows) {
			for (let i = this.xterm.raw.buffer.active.viewportY; i < this.xterm.raw.buffer.active.length; i++) {
				const line = this.xterm.raw.buffer.active.getLine(i);
				(line as any)._line.isWrapped = false;
			}
		}
	}

	private async _removeScrollbar(): Promise<void> {
		if (!this._container || !this._wrapperElement || !this._horizontalScrollbar) {
			return;
		}
		this._horizontalScrollbar.getDomNode().remove();
		this._horizontalScrollbar.dispose();
		this._horizontalScrollbar = undefined;
		this._wrapperElement.remove();
		this._wrapperElement.classList.remove('fixed-dims');
		this._container.appendChild(this._wrapperElement);
	}

	private _setResolvedShellLaunchConfig(shellLaunchConfig: IShellLaunchConfig): void {
		this._shellLaunchConfig.args = shellLaunchConfig.args;
		this._shellLaunchConfig.cwd = shellLaunchConfig.cwd;
		this._shellLaunchConfig.executable = shellLaunchConfig.executable;
		this._shellLaunchConfig.env = shellLaunchConfig.env;
	}

	showEnvironmentInfoHover(): void {
		if (this._environmentInfo) {
			this._environmentInfo.widget.focus();
		}
	}

	private _onEnvironmentVariableInfoChanged(info: IEnvironmentVariableInfo): void {
		if (info.requiresAction) {
			this.xterm?.raw.textarea?.setAttribute('aria-label', nls.localize('terminalStaleTextBoxAriaLabel', "Terminal {0} environment is stale, run the 'Show Environment Information' command for more information", this._instanceId));
		}
		this._refreshEnvironmentVariableInfoWidgetState(info);
	}

	private _refreshEnvironmentVariableInfoWidgetState(info?: IEnvironmentVariableInfo): void {
		// Check if the widget should not exist
		if (
			!info ||
			this._configHelper.config.environmentChangesIndicator === 'off' ||
			this._configHelper.config.environmentChangesIndicator === 'warnonly' && !info.requiresAction ||
			this._configHelper.config.environmentChangesIndicator === 'on' && !info.requiresAction
		) {
			this.statusList.remove(TerminalStatus.RelaunchNeeded);
			this._environmentInfo?.disposable.dispose();
			this._environmentInfo = undefined;
			return;
		}

		// Recreate the process if the terminal has not yet been interacted with and it's not a
		// special terminal (eg. task, extension terminal)
		if (
			info.requiresAction &&
			this._configHelper.config.environmentChangesRelaunch &&
			!this._processManager.hasWrittenData &&
			!this._shellLaunchConfig.isFeatureTerminal &&
			!this._shellLaunchConfig.customPtyImplementation
			&& !this._shellLaunchConfig.isExtensionOwnedTerminal &&
			!this._shellLaunchConfig.attachPersistentProcess
		) {
			this.relaunch();
			return;
		}

		// (Re-)create the widget
		this._environmentInfo?.disposable.dispose();
		const widget = this._instantiationService.createInstance(EnvironmentVariableInfoWidget, info);
		const disposable = this._widgetManager.attachWidget(widget);
		if (info.requiresAction) {
			this.statusList.add({
				id: TerminalStatus.RelaunchNeeded,
				severity: Severity.Warning,
				icon: Codicon.warning,
				tooltip: info.getInfo(),
				hoverActions: info.getActions ? info.getActions() : undefined
			});
		}
		if (disposable) {
			this._environmentInfo = { widget, disposable };
		}
	}

	async toggleEscapeSequenceLogging(): Promise<boolean> {
		const xterm = await this._xtermReadyPromise;
		xterm.raw.options.logLevel = xterm.raw.options.logLevel === 'debug' ? 'info' : 'debug';
		return xterm.raw.options.logLevel === 'debug';
	}

	async getInitialCwd(): Promise<string> {
		if (!this._initialCwd) {
			this._initialCwd = await this._processManager.getInitialCwd();
		}
		return this._initialCwd;
	}

	async getCwd(): Promise<string> {
		if (this.capabilities.has(TerminalCapability.CwdDetection)) {
			return this.capabilities.get(TerminalCapability.CwdDetection)!.getCwd();
		} else if (this.capabilities.has(TerminalCapability.NaiveCwdDetection)) {
			return this.capabilities.get(TerminalCapability.NaiveCwdDetection)!.getCwd();
		}
		return await this._processManager.getInitialCwd();
	}

	async refreshProperty<T extends ProcessPropertyType>(type: T): Promise<IProcessPropertyMap[T]> {
		await this.processReady;
		return this._processManager.refreshProperty(type);
	}

	async updateProperty<T extends ProcessPropertyType>(type: T, value: IProcessPropertyMap[T]): Promise<void> {
		return this._processManager.updateProperty(type, value);
	}

	registerLinkProvider(provider: ITerminalExternalLinkProvider): IDisposable {
		if (!this._linkManager) {
			throw new Error('TerminalInstance.registerLinkProvider before link manager was ready');
		}
		// Avoid a circular dependency by binding the terminal instances to the external link provider
		return this._linkManager.registerExternalLinkProvider(provider.provideLinks.bind(provider, this));
	}

	async rename(title?: string | 'triggerQuickpick') {
		if (title === 'triggerQuickpick') {
			title = await this._quickInputService.input({
				value: this.title,
				prompt: nls.localize('workbench.action.terminal.rename.prompt', "Enter terminal name"),
			});
		}
		this.refreshTabLabels(title, TitleEventSource.Api);
	}

	async changeIcon() {
		type Item = IQuickPickItem & { icon: TerminalIcon };
		const items: Item[] = [];
		for (const icon of Codicon.getAll()) {
			items.push({ label: `$(${icon.id})`, description: `${icon.id}`, icon });
		}
		const result = await this._quickInputService.pick(items, {
			matchOnDescription: true
		});
		if (result) {
			this._icon = result.icon;
			this._onIconChanged.fire(this);
		}
	}

	async changeColor() {
		const icon = this._getIcon();
		if (!icon) {
			return;
		}
		const colorTheme = this._themeService.getColorTheme();
		const standardColors: string[] = getStandardColors(colorTheme);
		const styleElement = getColorStyleElement(colorTheme);
		const items: (IQuickPickItem | IQuickPickSeparator)[] = [];
		for (const colorKey of standardColors) {
			const colorClass = getColorClass(colorKey);
			items.push({
				label: `$(${Codicon.circleFilled.id}) ${colorKey.replace('terminal.ansi', '')}`, id: colorKey, description: colorKey, iconClasses: [colorClass]
			});
		}
		items.push({ type: 'separator' });
		const showAllColorsItem = { label: 'Reset to default' };
		items.push(showAllColorsItem);
		document.body.appendChild(styleElement);

		const quickPick = this._quickInputService.createQuickPick();
		quickPick.items = items;
		quickPick.matchOnDescription = true;
		quickPick.show();
		const disposables: IDisposable[] = [];
		const result = await new Promise<IQuickPickItem | undefined>(r => {
			disposables.push(quickPick.onDidHide(() => r(undefined)));
			disposables.push(quickPick.onDidAccept(() => r(quickPick.selectedItems[0])));
		});
		dispose(disposables);

		if (result) {
			this.shellLaunchConfig.color = result.id;
			this._onIconChanged.fire(this);
		}

		quickPick.hide();
		document.body.removeChild(styleElement);
	}
}

class TerminalInstanceDragAndDropController extends Disposable implements dom.IDragAndDropObserverCallbacks {
	private _dropOverlay?: HTMLElement;

	private readonly _onDropFile = new Emitter<string>();
	get onDropFile(): Event<string> { return this._onDropFile.event; }
	private readonly _onDropTerminal = new Emitter<IRequestAddInstanceToGroupEvent>();
	get onDropTerminal(): Event<IRequestAddInstanceToGroupEvent> { return this._onDropTerminal.event; }

	constructor(
		private readonly _container: HTMLElement,
		@IWorkbenchLayoutService private readonly _layoutService: IWorkbenchLayoutService,
		@IViewDescriptorService private readonly _viewDescriptorService: IViewDescriptorService,
	) {
		super();
		this._register(toDisposable(() => this._clearDropOverlay()));
	}

	private _clearDropOverlay() {
		if (this._dropOverlay && this._dropOverlay.parentElement) {
			this._dropOverlay.parentElement.removeChild(this._dropOverlay);
		}
		this._dropOverlay = undefined;
	}

	onDragEnter(e: DragEvent) {
		if (!containsDragType(e, DataTransfers.FILES, DataTransfers.RESOURCES, TerminalDataTransfers.Terminals, CodeDataTransfers.FILES)) {
			return;
		}

		if (!this._dropOverlay) {
			this._dropOverlay = document.createElement('div');
			this._dropOverlay.classList.add('terminal-drop-overlay');
		}

		// Dragging terminals
		if (containsDragType(e, TerminalDataTransfers.Terminals)) {
			const side = this._getDropSide(e);
			this._dropOverlay.classList.toggle('drop-before', side === 'before');
			this._dropOverlay.classList.toggle('drop-after', side === 'after');
		}

		if (!this._dropOverlay.parentElement) {
			this._container.appendChild(this._dropOverlay);
		}
	}
	onDragLeave(e: DragEvent) {
		this._clearDropOverlay();
	}

	onDragEnd(e: DragEvent) {
		this._clearDropOverlay();
	}

	onDragOver(e: DragEvent) {
		if (!e.dataTransfer || !this._dropOverlay) {
			return;
		}

		// Dragging terminals
		if (containsDragType(e, TerminalDataTransfers.Terminals)) {
			const side = this._getDropSide(e);
			this._dropOverlay.classList.toggle('drop-before', side === 'before');
			this._dropOverlay.classList.toggle('drop-after', side === 'after');
		}

		this._dropOverlay.style.opacity = '1';
	}

	async onDrop(e: DragEvent) {
		this._clearDropOverlay();

		if (!e.dataTransfer) {
			return;
		}

		const terminalResources = getTerminalResourcesFromDragEvent(e);
		if (terminalResources) {
			for (const uri of terminalResources) {
				const side = this._getDropSide(e);
				this._onDropTerminal.fire({ uri, side });
			}
			return;
		}

		// Check if files were dragged from the tree explorer
		let path: string | undefined;
		const rawResources = e.dataTransfer.getData(DataTransfers.RESOURCES);
		if (rawResources) {
			path = URI.parse(JSON.parse(rawResources)[0]).fsPath;
		}

		const rawCodeFiles = e.dataTransfer.getData(CodeDataTransfers.FILES);
		if (!path && rawCodeFiles) {
			path = URI.file(JSON.parse(rawCodeFiles)[0]).fsPath;
		}

		if (!path && e.dataTransfer.files.length > 0 && e.dataTransfer.files[0].path /* Electron only */) {
			// Check if the file was dragged from the filesystem
			path = URI.file(e.dataTransfer.files[0].path).fsPath;
		}

		if (!path) {
			return;
		}

		this._onDropFile.fire(path);
	}

	private _getDropSide(e: DragEvent): 'before' | 'after' {
		const target = this._container;
		if (!target) {
			return 'after';
		}

		const rect = target.getBoundingClientRect();
		return this._getViewOrientation() === Orientation.HORIZONTAL
			? (e.clientX - rect.left < rect.width / 2 ? 'before' : 'after')
			: (e.clientY - rect.top < rect.height / 2 ? 'before' : 'after');
	}

	private _getViewOrientation(): Orientation {
		const panelPosition = this._layoutService.getPanelPosition();
		const terminalLocation = this._viewDescriptorService.getViewLocationById(TERMINAL_VIEW_ID);
		return terminalLocation === ViewContainerLocation.Panel && panelPosition === Position.BOTTOM
			? Orientation.HORIZONTAL
			: Orientation.VERTICAL;
	}
}

registerThemingParticipant((theme: IColorTheme, collector: ICssStyleCollector) => {
	// Border
	const border = theme.getColor(activeContrastBorder);
	if (border) {
		collector.addRule(`
			.monaco-workbench.hc-black .editor-instance .xterm.focus::before,
			.monaco-workbench.hc-black .pane-body.integrated-terminal .xterm.focus::before,
			.monaco-workbench.hc-black .editor-instance .xterm:focus::before,
			.monaco-workbench.hc-black .pane-body.integrated-terminal .xterm:focus::before,
			.monaco-workbench.hc-light .editor-instance .xterm.focus::before,
			.monaco-workbench.hc-light .pane-body.integrated-terminal .xterm.focus::before,
			.monaco-workbench.hc-light .editor-instance .xterm:focus::before,
			.monaco-workbench.hc-light .pane-body.integrated-terminal .xterm:focus::before { border-color: ${border}; }`
		);
	}

	// Scrollbar
	const scrollbarSliderBackgroundColor = theme.getColor(scrollbarSliderBackground);
	if (scrollbarSliderBackgroundColor) {
		collector.addRule(`
			.monaco-workbench .editor-instance .find-focused .xterm .xterm-viewport,
			.monaco-workbench .pane-body.integrated-terminal .find-focused .xterm .xterm-viewport,
			.monaco-workbench .editor-instance .xterm.focus .xterm-viewport,
			.monaco-workbench .pane-body.integrated-terminal .xterm.focus .xterm-viewport,
			.monaco-workbench .editor-instance .xterm:focus .xterm-viewport,
			.monaco-workbench .pane-body.integrated-terminal .xterm:focus .xterm-viewport,
			.monaco-workbench .editor-instance .xterm:hover .xterm-viewport,
			.monaco-workbench .pane-body.integrated-terminal .xterm:hover .xterm-viewport { background-color: ${scrollbarSliderBackgroundColor} !important; }
			.monaco-workbench .editor-instance .xterm-viewport,
			.monaco-workbench .pane-body.integrated-terminal .xterm-viewport { scrollbar-color: ${scrollbarSliderBackgroundColor} transparent; }
		`);
	}

	const scrollbarSliderHoverBackgroundColor = theme.getColor(scrollbarSliderHoverBackground);
	if (scrollbarSliderHoverBackgroundColor) {
		collector.addRule(`
			.monaco-workbench .editor-instance .xterm .xterm-viewport::-webkit-scrollbar-thumb:hover,
			.monaco-workbench .pane-body.integrated-terminal .xterm .xterm-viewport::-webkit-scrollbar-thumb:hover { background-color: ${scrollbarSliderHoverBackgroundColor}; }
			.monaco-workbench .editor-instance .xterm-viewport:hover,
			.monaco-workbench .pane-body.integrated-terminal .xterm-viewport:hover { scrollbar-color: ${scrollbarSliderHoverBackgroundColor} transparent; }
		`);
	}

	const scrollbarSliderActiveBackgroundColor = theme.getColor(scrollbarSliderActiveBackground);
	if (scrollbarSliderActiveBackgroundColor) {
		collector.addRule(`
			.monaco-workbench .editor-instance .xterm .xterm-viewport::-webkit-scrollbar-thumb:active,
			.monaco-workbench .pane-body.integrated-terminal .xterm .xterm-viewport::-webkit-scrollbar-thumb:active { background-color: ${scrollbarSliderActiveBackgroundColor}; }
		`);
	}
});

export interface ITerminalLabelTemplateProperties {
	cwd?: string | null | undefined;
	cwdFolder?: string | null | undefined;
	workspaceFolder?: string | null | undefined;
	local?: string | null | undefined;
	process?: string | null | undefined;
	sequence?: string | null | undefined;
	task?: string | null | undefined;
	fixedDimensions?: string | null | undefined;
	separator?: string | ISeparator | null | undefined;
}

const enum TerminalLabelType {
	Title = 'title',
	Description = 'description'
}

export class TerminalLabelComputer extends Disposable {
	private _title: string = '';
	private _description: string = '';
	get title(): string | undefined { return this._title; }
	get description(): string | undefined { return this._description; }

	private readonly _onDidChangeLabel = this._register(new Emitter<{ title: string; description: string }>());
	readonly onDidChangeLabel = this._onDidChangeLabel.event;

	constructor(
		private readonly _configHelper: TerminalConfigHelper,
		private readonly _instance: Pick<ITerminalInstance, 'shellLaunchConfig' | 'cwd' | 'fixedCols' | 'fixedRows' | 'initialCwd' | 'processName' | 'sequence' | 'userHome' | 'workspaceFolder' | 'staticTitle' | 'capabilities' | 'title' | 'description'>,
		@IWorkspaceContextService private readonly _workspaceContextService: IWorkspaceContextService
	) {
		super();
	}

	refreshLabel(reset?: boolean): void {
		this._title = this.computeLabel(this._configHelper.config.tabs.title, TerminalLabelType.Title, reset);
		this._description = this.computeLabel(this._configHelper.config.tabs.description, TerminalLabelType.Description);
		if (this._title !== this._instance.title || this._description !== this._instance.description || reset) {
			this._onDidChangeLabel.fire({ title: this._title, description: this._description });
		}
	}

	computeLabel(
		labelTemplate: string,
		labelType: TerminalLabelType,
		reset?: boolean
	) {
		const templateProperties: ITerminalLabelTemplateProperties = {
			cwd: this._instance.cwd || this._instance.initialCwd || '',
			cwdFolder: '',
			workspaceFolder: this._instance.workspaceFolder ? path.basename(this._instance.workspaceFolder.uri.fsPath) : undefined,
			local: this._instance.shellLaunchConfig.type === 'Local' ? this._instance.shellLaunchConfig.type : undefined,
			process: this._instance.processName,
			sequence: this._instance.sequence,
			task: this._instance.shellLaunchConfig.type === 'Task' ? this._instance.shellLaunchConfig.type : undefined,
			fixedDimensions: this._instance.fixedCols
				? (this._instance.fixedRows ? `\u2194${this._instance.fixedCols} \u2195${this._instance.fixedRows}` : `\u2194${this._instance.fixedCols}`)
				: (this._instance.fixedRows ? `\u2195${this._instance.fixedRows}` : ''),
			separator: { label: this._configHelper.config.tabs.separator }
		};
		labelTemplate = labelTemplate.trim();
		if (!labelTemplate) {
			return labelType === TerminalLabelType.Title ? (this._instance.processName || '') : '';
		}
		if (!reset && this._instance.staticTitle && labelType === TerminalLabelType.Title) {
			return this._instance.staticTitle.replace(/[\n\r\t]/g, '') || templateProperties.process?.replace(/[\n\r\t]/g, '') || '';
		}
		const detection = this._instance.capabilities.has(TerminalCapability.CwdDetection) || this._instance.capabilities.has(TerminalCapability.NaiveCwdDetection);
		const folders = this._workspaceContextService.getWorkspace().folders;
		const multiRootWorkspace = folders.length > 1;

		// Only set cwdFolder if detection is on
		if (templateProperties.cwd && detection && (!this._instance.shellLaunchConfig.isFeatureTerminal || labelType === TerminalLabelType.Title)) {
			const cwdUri = URI.from({ scheme: this._instance.workspaceFolder?.uri.scheme || Schemas.file, path: this._instance.cwd });
			// Multi-root workspaces always show cwdFolder to disambiguate them, otherwise only show
			// when it differs from the workspace folder in which it was launched from
			if (multiRootWorkspace || cwdUri.fsPath !== this._instance.workspaceFolder?.uri.fsPath) {
				templateProperties.cwdFolder = path.basename(templateProperties.cwd);
			}
		}

		//Remove special characters that could mess with rendering
		const label = template(labelTemplate, (templateProperties as unknown) as { [key: string]: string | ISeparator | undefined | null }).replace(/[\n\r\t]/g, '').trim();
		return label === '' && labelType === TerminalLabelType.Title ? (this._instance.processName || '') : label;
	}

	pathsEqual(path1?: string | null, path2?: string) {
		if (!path1 && !path2) {
			return true;
		} else if (!path1 || !path2) {
			return false;
		} else if (path1 === path2) {
			return true;
		}
		const split1 = path1.includes('/') ? path1.split('/') : path1.split('\\');
		const split2 = path2.includes('/') ? path2.split('/') : path2.split('\\');
		if (split1.length !== split2.length) {
			return false;
		}
		for (let i = 0; i < split1.length; i++) {
			if (split1[i] !== split2[i]) {
				return false;
			}
		}
		return true;
	}
}

export function parseExitResult(
	exitCodeOrError: ITerminalLaunchError | number | undefined,
	shellLaunchConfig: IShellLaunchConfig,
	processState: ProcessState,
	initialCwd: string | undefined
): { code: number | undefined; message: string | undefined } | undefined {
	// Only return a message if the exit code is non-zero
	if (exitCodeOrError === undefined || exitCodeOrError === 0) {
		return { code: exitCodeOrError, message: undefined };
	}

	const code = typeof exitCodeOrError === 'number' ? exitCodeOrError : exitCodeOrError.code;

	// Create exit code message
	let message: string | undefined = undefined;
	switch (typeof exitCodeOrError) {
		case 'number': {
			let commandLine: string | undefined = undefined;
			if (shellLaunchConfig.executable) {
				commandLine = shellLaunchConfig.executable;
				if (typeof shellLaunchConfig.args === 'string') {
					commandLine += ` ${shellLaunchConfig.args}`;
				} else if (shellLaunchConfig.args && shellLaunchConfig.args.length) {
					commandLine += shellLaunchConfig.args.map(a => ` '${a}'`).join();
				}
			}
			if (processState === ProcessState.KilledDuringLaunch) {
				if (commandLine) {
					message = nls.localize('launchFailed.exitCodeAndCommandLine', "The terminal process \"{0}\" failed to launch (exit code: {1}).", commandLine, code);
				} else {
					message = nls.localize('launchFailed.exitCodeOnly', "The terminal process failed to launch (exit code: {0}).", code);
				}
			} else {
				if (commandLine) {
					message = nls.localize('terminated.exitCodeAndCommandLine', "The terminal process \"{0}\" terminated with exit code: {1}.", commandLine, code);
				} else {
					message = nls.localize('terminated.exitCodeOnly', "The terminal process terminated with exit code: {0}.", code);
				}
			}
			break;
		}
		case 'object': {
			// Ignore internal errors
			if (exitCodeOrError.message.toString().includes('Could not find pty with id')) {
				break;
			}
			// Convert conpty code-based failures into human friendly messages
			let innerMessage = exitCodeOrError.message;
			const conptyError = exitCodeOrError.message.match(/.*error code:\s*(\d+).*$/);
			if (conptyError) {
				const errorCode = conptyError.length > 1 ? parseInt(conptyError[1]) : undefined;
				switch (errorCode) {
					case 5:
						innerMessage = `Access was denied to the path containing your executable "${shellLaunchConfig.executable}". Manage and change your permissions to get this to work`;
						break;
					case 267:
						innerMessage = `Invalid starting directory "${initialCwd}", review your terminal.integrated.cwd setting`;
						break;
					case 1260:
						innerMessage = `Windows cannot open this program because it has been prevented by a software restriction policy. For more information, open Event Viewer or contact your system Administrator`;
						break;
				}
			}
			message = nls.localize('launchFailed.errorMessage', "The terminal process failed to launch: {0}.", innerMessage);
			break;
		}
	}

	return { code, message };
}

/**
 * Takes a path and returns the properly escaped path to send to a given shell. On Windows, this
 * included trying to prepare the path for WSL if needed.
 *
 * @param originalPath The path to be escaped and formatted.
 * @param executable The executable off the shellLaunchConfig.
 * @param title The terminal's title.
 * @param shellType The type of shell the path is being sent to.
 * @param backend The backend for the terminal.
 * @returns An escaped version of the path to be execuded in the terminal.
 */
async function preparePathForShell(originalPath: string, executable: string | undefined, title: string, shellType: TerminalShellType, backend: ITerminalBackend | undefined, os: OperatingSystem | undefined): Promise<string> {
	return new Promise<string>(c => {
		if (!executable) {
			c(originalPath);
			return;
		}

		const hasSpace = originalPath.indexOf(' ') !== -1;
		const hasParens = originalPath.indexOf('(') !== -1 || originalPath.indexOf(')') !== -1;

		const pathBasename = path.basename(executable, '.exe');
		const isPowerShell = pathBasename === 'pwsh' ||
			title === 'pwsh' ||
			pathBasename === 'powershell' ||
			title === 'powershell';

		if (isPowerShell && (hasSpace || originalPath.indexOf('\'') !== -1)) {
			c(`& '${originalPath.replace(/'/g, '\'\'')}'`);
			return;
		}

		if (hasParens && isPowerShell) {
			c(`& '${originalPath}'`);
			return;
		}

		if (os === OperatingSystem.Windows) {
			// 17063 is the build number where wsl path was introduced.
			// Update Windows uriPath to be executed in WSL.
			if (shellType !== undefined) {
				if (shellType === WindowsShellType.GitBash) {
					c(originalPath.replace(/\\/g, '/'));
				}
				else if (shellType === WindowsShellType.Wsl) {
					c(backend?.getWslPath(originalPath) || originalPath);
				}

				else if (hasSpace) {
					c('"' + originalPath + '"');
				} else {
					c(originalPath);
				}
			} else {
				const lowerExecutable = executable.toLowerCase();
				if (lowerExecutable.indexOf('wsl') !== -1 || (lowerExecutable.indexOf('bash.exe') !== -1 && lowerExecutable.toLowerCase().indexOf('git') === -1)) {
					c(backend?.getWslPath(originalPath) || originalPath);
				} else if (hasSpace) {
					c('"' + originalPath + '"');
				} else {
					c(originalPath);
				}
			}

			return;
		}

		c(escapeNonWindowsPath(originalPath));
	});
}<|MERGE_RESOLUTION|>--- conflicted
+++ resolved
@@ -1334,17 +1334,7 @@
 		return confirmation.confirmed;
 	}
 
-<<<<<<< HEAD
 	override dispose(reason?: TerminalExitReason): void {
-		if (this._isDisposed) {
-			return;
-		}
-		this._isDisposed = true;
-
-=======
-
-	override dispose(immediate?: boolean): void {
->>>>>>> 00eb9c43
 		this._logService.trace(`terminalInstance#dispose (instanceId: ${this.instanceId})`);
 		dispose(this._linkManager);
 		this._linkManager = undefined;
