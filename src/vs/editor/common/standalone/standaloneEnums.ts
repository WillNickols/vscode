/*---------------------------------------------------------------------------------------------
 *  Copyright (c) Microsoft Corporation. All rights reserved.
 *  Licensed under the MIT License. See License.txt in the project root for license information.
 *--------------------------------------------------------------------------------------------*/

// THIS IS A GENERATED FILE. DO NOT EDIT DIRECTLY.


export enum AccessibilitySupport {
	/**
	 * This should be the browser case where it is not known if a screen reader is attached or no.
	 */
	Unknown = 0,
	Disabled = 1,
	Enabled = 2
}

export enum CodeActionTriggerType {
	Invoke = 1,
	Auto = 2
}

export enum CompletionItemInsertTextRule {
	None = 0,
	/**
	 * Adjust whitespace/indentation of multiline insert texts to
	 * match the current line indentation.
	 */
	KeepWhitespace = 1,
	/**
	 * `insertText` is a snippet.
	 */
	InsertAsSnippet = 4
}

export enum CompletionItemKind {
	Method = 0,
	Function = 1,
	Constructor = 2,
	Field = 3,
	Variable = 4,
	Class = 5,
	Struct = 6,
	Interface = 7,
	Module = 8,
	Property = 9,
	Event = 10,
	Operator = 11,
	Unit = 12,
	Value = 13,
	Constant = 14,
	Enum = 15,
	EnumMember = 16,
	Keyword = 17,
	Text = 18,
	Color = 19,
	File = 20,
	Reference = 21,
	Customcolor = 22,
	Folder = 23,
	TypeParameter = 24,
	User = 25,
	Issue = 26,
	Tool = 27,
	Snippet = 28
}

export enum CompletionItemTag {
	Deprecated = 1
}

/**
 * How a suggest provider was triggered.
 */
export enum CompletionTriggerKind {
	Invoke = 0,
	TriggerCharacter = 1,
	TriggerForIncompleteCompletions = 2
}

/**
 * A positioning preference for rendering content widgets.
 */
export enum ContentWidgetPositionPreference {
	/**
	 * Place the content widget exactly at a position
	 */
	EXACT = 0,
	/**
	 * Place the content widget above a position
	 */
	ABOVE = 1,
	/**
	 * Place the content widget below a position
	 */
	BELOW = 2
}

/**
 * Describes the reason the cursor has changed its position.
 */
export enum CursorChangeReason {
	/**
	 * Unknown or not set.
	 */
	NotSet = 0,
	/**
	 * A `model.setValue()` was called.
	 */
	ContentFlush = 1,
	/**
	 * The `model` has been changed outside of this cursor and the cursor recovers its position from associated markers.
	 */
	RecoverFromMarkers = 2,
	/**
	 * There was an explicit user gesture.
	 */
	Explicit = 3,
	/**
	 * There was a Paste.
	 */
	Paste = 4,
	/**
	 * There was an Undo.
	 */
	Undo = 5,
	/**
	 * There was a Redo.
	 */
	Redo = 6
}

/**
 * The default end of line to use when instantiating models.
 */
export enum DefaultEndOfLine {
	/**
	 * Use line feed (\n) as the end of line character.
	 */
	LF = 1,
	/**
	 * Use carriage return and line feed (\r\n) as the end of line character.
	 */
	CRLF = 2
}

/**
 * A document highlight kind.
 */
export enum DocumentHighlightKind {
	/**
	 * A textual occurrence.
	 */
	Text = 0,
	/**
	 * Read-access of a symbol, like reading a variable.
	 */
	Read = 1,
	/**
	 * Write-access of a symbol, like writing to a variable.
	 */
	Write = 2
}

/**
 * Configuration options for auto indentation in the editor
 */
export enum EditorAutoIndentStrategy {
	None = 0,
	Keep = 1,
	Brackets = 2,
	Advanced = 3,
	Full = 4
}

export enum EditorOption {
	acceptSuggestionOnCommitCharacter = 0,
	acceptSuggestionOnEnter = 1,
	accessibilitySupport = 2,
	accessibilityPageSize = 3,
	allowVariableLineHeights = 4,
<<<<<<< HEAD
	allowVariableFonts = 5,
	allowVariableFontsInAccessibilityMode = 6,
	ariaLabel = 7,
	ariaRequired = 8,
	autoClosingBrackets = 9,
	autoClosingComments = 10,
	screenReaderAnnounceInlineSuggestion = 11,
	autoClosingDelete = 12,
	autoClosingOvertype = 13,
	autoClosingQuotes = 14,
	autoIndent = 15,
=======
	ariaLabel = 5,
	ariaRequired = 6,
	autoClosingBrackets = 7,
	autoClosingComments = 8,
	screenReaderAnnounceInlineSuggestion = 9,
	autoClosingDelete = 10,
	autoClosingOvertype = 11,
	autoClosingQuotes = 12,
	autoIndent = 13,
	autoIndentOnPaste = 14,
	autoIndentOnPasteWithinString = 15,
>>>>>>> cfa7c4d2
	automaticLayout = 16,
	autoSurround = 17,
	bracketPairColorization = 18,
	guides = 19,
	codeLens = 20,
	codeLensFontFamily = 21,
	codeLensFontSize = 22,
	colorDecorators = 23,
	colorDecoratorsLimit = 24,
	columnSelection = 25,
	comments = 26,
	contextmenu = 27,
	copyWithSyntaxHighlighting = 28,
	cursorBlinking = 29,
	cursorSmoothCaretAnimation = 30,
	cursorStyle = 31,
	cursorSurroundingLines = 32,
	cursorSurroundingLinesStyle = 33,
	cursorWidth = 34,
	disableLayerHinting = 35,
	disableMonospaceOptimizations = 36,
	domReadOnly = 37,
	dragAndDrop = 38,
	dropIntoEditor = 39,
<<<<<<< HEAD
	experimentalEditContextEnabled = 40,
=======
	editContext = 40,
>>>>>>> cfa7c4d2
	emptySelectionClipboard = 41,
	experimentalGpuAcceleration = 42,
	experimentalWhitespaceRendering = 43,
	extraEditorClassName = 44,
	fastScrollSensitivity = 45,
	find = 46,
	fixedOverflowWidgets = 47,
	folding = 48,
	foldingStrategy = 49,
	foldingHighlight = 50,
	foldingImportsByDefault = 51,
	foldingMaximumRegions = 52,
	unfoldOnClickAfterEndOfLine = 53,
	fontFamily = 54,
	fontInfo = 55,
	fontLigatures = 56,
	fontSize = 57,
	fontWeight = 58,
	fontVariations = 59,
	formatOnPaste = 60,
	formatOnType = 61,
	glyphMargin = 62,
	gotoLocation = 63,
	hideCursorInOverviewRuler = 64,
	hover = 65,
	inDiffEditor = 66,
	inlineSuggest = 67,
	letterSpacing = 68,
	lightbulb = 69,
	lineDecorationsWidth = 70,
	lineHeight = 71,
	lineNumbers = 72,
	lineNumbersMinChars = 73,
	linkedEditing = 74,
	links = 75,
	matchBrackets = 76,
	minimap = 77,
	mouseStyle = 78,
	mouseWheelScrollSensitivity = 79,
	mouseWheelZoom = 80,
	multiCursorMergeOverlapping = 81,
	multiCursorModifier = 82,
	multiCursorPaste = 83,
	multiCursorLimit = 84,
	occurrencesHighlight = 85,
	occurrencesHighlightDelay = 86,
	overtypeCursorStyle = 87,
	overtypeOnPaste = 88,
	overviewRulerBorder = 89,
	overviewRulerLanes = 90,
	padding = 91,
	pasteAs = 92,
	parameterHints = 93,
	peekWidgetDefaultFocus = 94,
	placeholder = 95,
	definitionLinkOpensInPeek = 96,
	quickSuggestions = 97,
	quickSuggestionsDelay = 98,
	readOnly = 99,
	readOnlyMessage = 100,
	renameOnType = 101,
	renderControlCharacters = 102,
	renderFinalNewline = 103,
	renderLineHighlight = 104,
	renderLineHighlightOnlyWhenFocus = 105,
	renderValidationDecorations = 106,
	renderWhitespace = 107,
	revealHorizontalRightPadding = 108,
	roundedSelection = 109,
	rulers = 110,
	scrollbar = 111,
	scrollBeyondLastColumn = 112,
	scrollBeyondLastLine = 113,
	scrollPredominantAxis = 114,
	selectionClipboard = 115,
	selectionHighlight = 116,
	selectOnLineNumbers = 117,
	showFoldingControls = 118,
	showUnused = 119,
	snippetSuggestions = 120,
	smartSelect = 121,
	smoothScrolling = 122,
	stickyScroll = 123,
	stickyTabStops = 124,
	stopRenderingLineAfter = 125,
	suggest = 126,
	suggestFontSize = 127,
	suggestLineHeight = 128,
	suggestOnTriggerCharacters = 129,
	suggestSelection = 130,
	tabCompletion = 131,
	tabIndex = 132,
	unicodeHighlighting = 133,
	unusualLineTerminators = 134,
	useShadowDOM = 135,
	useTabStops = 136,
	wordBreak = 137,
	wordSegmenterLocales = 138,
	wordSeparators = 139,
	wordWrap = 140,
	wordWrapBreakAfterCharacters = 141,
	wordWrapBreakBeforeCharacters = 142,
	wordWrapColumn = 143,
	wordWrapOverride1 = 144,
	wordWrapOverride2 = 145,
	wrappingIndent = 146,
	wrappingStrategy = 147,
	showDeprecated = 148,
	inlayHints = 149,
	effectiveCursorStyle = 150,
	editorClassName = 151,
	pixelRatio = 152,
	tabFocusMode = 153,
	layoutInfo = 154,
	wrappingInfo = 155,
	defaultColorDecorators = 156,
	colorDecoratorsActivatedOn = 157,
	inlineCompletionsAccessibilityVerbose = 158,
<<<<<<< HEAD
	effectiveExperimentalEditContextEnabled = 159,
	effectiveAllowVariableFonts = 160
=======
	effectiveEditContext = 159
>>>>>>> cfa7c4d2
}

/**
 * End of line character preference.
 */
export enum EndOfLinePreference {
	/**
	 * Use the end of line character identified in the text buffer.
	 */
	TextDefined = 0,
	/**
	 * Use line feed (\n) as the end of line character.
	 */
	LF = 1,
	/**
	 * Use carriage return and line feed (\r\n) as the end of line character.
	 */
	CRLF = 2
}

/**
 * End of line character preference.
 */
export enum EndOfLineSequence {
	/**
	 * Use line feed (\n) as the end of line character.
	 */
	LF = 0,
	/**
	 * Use carriage return and line feed (\r\n) as the end of line character.
	 */
	CRLF = 1
}

/**
 * Vertical Lane in the glyph margin of the editor.
 */
export enum GlyphMarginLane {
	Left = 1,
	Center = 2,
	Right = 3
}

export enum HoverVerbosityAction {
	/**
	 * Increase the verbosity of the hover
	 */
	Increase = 0,
	/**
	 * Decrease the verbosity of the hover
	 */
	Decrease = 1
}

/**
 * Describes what to do with the indentation when pressing Enter.
 */
export enum IndentAction {
	/**
	 * Insert new line and copy the previous line's indentation.
	 */
	None = 0,
	/**
	 * Insert new line and indent once (relative to the previous line's indentation).
	 */
	Indent = 1,
	/**
	 * Insert two new lines:
	 *  - the first one indented which will hold the cursor
	 *  - the second one at the same indentation level
	 */
	IndentOutdent = 2,
	/**
	 * Insert new line and outdent once (relative to the previous line's indentation).
	 */
	Outdent = 3
}

export enum InjectedTextCursorStops {
	Both = 0,
	Right = 1,
	Left = 2,
	None = 3
}

export enum InlayHintKind {
	Type = 1,
	Parameter = 2
}

export enum InlineCompletionEndOfLifeReasonKind {
	Accepted = 0,
	Rejected = 1,
	Ignored = 2
}

/**
 * How an {@link InlineCompletionsProvider inline completion provider} was triggered.
 */
export enum InlineCompletionTriggerKind {
	/**
	 * Completion was triggered automatically while editing.
	 * It is sufficient to return a single completion item in this case.
	 */
	Automatic = 0,
	/**
	 * Completion was triggered explicitly by a user gesture.
	 * Return multiple completion items to enable cycling through them.
	 */
	Explicit = 1
}

export enum InlineEditTriggerKind {
	Invoke = 0,
	Automatic = 1
}
/**
 * Virtual Key Codes, the value does not hold any inherent meaning.
 * Inspired somewhat from https://msdn.microsoft.com/en-us/library/windows/desktop/dd375731(v=vs.85).aspx
 * But these are "more general", as they should work across browsers & OS`s.
 */
export enum KeyCode {
	DependsOnKbLayout = -1,
	/**
	 * Placed first to cover the 0 value of the enum.
	 */
	Unknown = 0,
	Backspace = 1,
	Tab = 2,
	Enter = 3,
	Shift = 4,
	Ctrl = 5,
	Alt = 6,
	PauseBreak = 7,
	CapsLock = 8,
	Escape = 9,
	Space = 10,
	PageUp = 11,
	PageDown = 12,
	End = 13,
	Home = 14,
	LeftArrow = 15,
	UpArrow = 16,
	RightArrow = 17,
	DownArrow = 18,
	Insert = 19,
	Delete = 20,
	Digit0 = 21,
	Digit1 = 22,
	Digit2 = 23,
	Digit3 = 24,
	Digit4 = 25,
	Digit5 = 26,
	Digit6 = 27,
	Digit7 = 28,
	Digit8 = 29,
	Digit9 = 30,
	KeyA = 31,
	KeyB = 32,
	KeyC = 33,
	KeyD = 34,
	KeyE = 35,
	KeyF = 36,
	KeyG = 37,
	KeyH = 38,
	KeyI = 39,
	KeyJ = 40,
	KeyK = 41,
	KeyL = 42,
	KeyM = 43,
	KeyN = 44,
	KeyO = 45,
	KeyP = 46,
	KeyQ = 47,
	KeyR = 48,
	KeyS = 49,
	KeyT = 50,
	KeyU = 51,
	KeyV = 52,
	KeyW = 53,
	KeyX = 54,
	KeyY = 55,
	KeyZ = 56,
	Meta = 57,
	ContextMenu = 58,
	F1 = 59,
	F2 = 60,
	F3 = 61,
	F4 = 62,
	F5 = 63,
	F6 = 64,
	F7 = 65,
	F8 = 66,
	F9 = 67,
	F10 = 68,
	F11 = 69,
	F12 = 70,
	F13 = 71,
	F14 = 72,
	F15 = 73,
	F16 = 74,
	F17 = 75,
	F18 = 76,
	F19 = 77,
	F20 = 78,
	F21 = 79,
	F22 = 80,
	F23 = 81,
	F24 = 82,
	NumLock = 83,
	ScrollLock = 84,
	/**
	 * Used for miscellaneous characters; it can vary by keyboard.
	 * For the US standard keyboard, the ';:' key
	 */
	Semicolon = 85,
	/**
	 * For any country/region, the '+' key
	 * For the US standard keyboard, the '=+' key
	 */
	Equal = 86,
	/**
	 * For any country/region, the ',' key
	 * For the US standard keyboard, the ',<' key
	 */
	Comma = 87,
	/**
	 * For any country/region, the '-' key
	 * For the US standard keyboard, the '-_' key
	 */
	Minus = 88,
	/**
	 * For any country/region, the '.' key
	 * For the US standard keyboard, the '.>' key
	 */
	Period = 89,
	/**
	 * Used for miscellaneous characters; it can vary by keyboard.
	 * For the US standard keyboard, the '/?' key
	 */
	Slash = 90,
	/**
	 * Used for miscellaneous characters; it can vary by keyboard.
	 * For the US standard keyboard, the '`~' key
	 */
	Backquote = 91,
	/**
	 * Used for miscellaneous characters; it can vary by keyboard.
	 * For the US standard keyboard, the '[{' key
	 */
	BracketLeft = 92,
	/**
	 * Used for miscellaneous characters; it can vary by keyboard.
	 * For the US standard keyboard, the '\|' key
	 */
	Backslash = 93,
	/**
	 * Used for miscellaneous characters; it can vary by keyboard.
	 * For the US standard keyboard, the ']}' key
	 */
	BracketRight = 94,
	/**
	 * Used for miscellaneous characters; it can vary by keyboard.
	 * For the US standard keyboard, the ''"' key
	 */
	Quote = 95,
	/**
	 * Used for miscellaneous characters; it can vary by keyboard.
	 */
	OEM_8 = 96,
	/**
	 * Either the angle bracket key or the backslash key on the RT 102-key keyboard.
	 */
	IntlBackslash = 97,
	Numpad0 = 98,// VK_NUMPAD0, 0x60, Numeric keypad 0 key
	Numpad1 = 99,// VK_NUMPAD1, 0x61, Numeric keypad 1 key
	Numpad2 = 100,// VK_NUMPAD2, 0x62, Numeric keypad 2 key
	Numpad3 = 101,// VK_NUMPAD3, 0x63, Numeric keypad 3 key
	Numpad4 = 102,// VK_NUMPAD4, 0x64, Numeric keypad 4 key
	Numpad5 = 103,// VK_NUMPAD5, 0x65, Numeric keypad 5 key
	Numpad6 = 104,// VK_NUMPAD6, 0x66, Numeric keypad 6 key
	Numpad7 = 105,// VK_NUMPAD7, 0x67, Numeric keypad 7 key
	Numpad8 = 106,// VK_NUMPAD8, 0x68, Numeric keypad 8 key
	Numpad9 = 107,// VK_NUMPAD9, 0x69, Numeric keypad 9 key
	NumpadMultiply = 108,// VK_MULTIPLY, 0x6A, Multiply key
	NumpadAdd = 109,// VK_ADD, 0x6B, Add key
	NUMPAD_SEPARATOR = 110,// VK_SEPARATOR, 0x6C, Separator key
	NumpadSubtract = 111,// VK_SUBTRACT, 0x6D, Subtract key
	NumpadDecimal = 112,// VK_DECIMAL, 0x6E, Decimal key
	NumpadDivide = 113,// VK_DIVIDE, 0x6F,
	/**
	 * Cover all key codes when IME is processing input.
	 */
	KEY_IN_COMPOSITION = 114,
	ABNT_C1 = 115,// Brazilian (ABNT) Keyboard
	ABNT_C2 = 116,// Brazilian (ABNT) Keyboard
	AudioVolumeMute = 117,
	AudioVolumeUp = 118,
	AudioVolumeDown = 119,
	BrowserSearch = 120,
	BrowserHome = 121,
	BrowserBack = 122,
	BrowserForward = 123,
	MediaTrackNext = 124,
	MediaTrackPrevious = 125,
	MediaStop = 126,
	MediaPlayPause = 127,
	LaunchMediaPlayer = 128,
	LaunchMail = 129,
	LaunchApp2 = 130,
	/**
	 * VK_CLEAR, 0x0C, CLEAR key
	 */
	Clear = 131,
	/**
	 * Placed last to cover the length of the enum.
	 * Please do not depend on this value!
	 */
	MAX_VALUE = 132
}

export enum MarkerSeverity {
	Hint = 1,
	Info = 2,
	Warning = 4,
	Error = 8
}

export enum MarkerTag {
	Unnecessary = 1,
	Deprecated = 2
}

/**
 * Position in the minimap to render the decoration.
 */
export enum MinimapPosition {
	Inline = 1,
	Gutter = 2
}

/**
 * Section header style.
 */
export enum MinimapSectionHeaderStyle {
	Normal = 1,
	Underlined = 2
}

/**
 * Type of hit element with the mouse in the editor.
 */
export enum MouseTargetType {
	/**
	 * Mouse is on top of an unknown element.
	 */
	UNKNOWN = 0,
	/**
	 * Mouse is on top of the textarea used for input.
	 */
	TEXTAREA = 1,
	/**
	 * Mouse is on top of the glyph margin
	 */
	GUTTER_GLYPH_MARGIN = 2,
	/**
	 * Mouse is on top of the line numbers
	 */
	GUTTER_LINE_NUMBERS = 3,
	/**
	 * Mouse is on top of the line decorations
	 */
	GUTTER_LINE_DECORATIONS = 4,
	/**
	 * Mouse is on top of the whitespace left in the gutter by a view zone.
	 */
	GUTTER_VIEW_ZONE = 5,
	/**
	 * Mouse is on top of text in the content.
	 */
	CONTENT_TEXT = 6,
	/**
	 * Mouse is on top of empty space in the content (e.g. after line text or below last line)
	 */
	CONTENT_EMPTY = 7,
	/**
	 * Mouse is on top of a view zone in the content.
	 */
	CONTENT_VIEW_ZONE = 8,
	/**
	 * Mouse is on top of a content widget.
	 */
	CONTENT_WIDGET = 9,
	/**
	 * Mouse is on top of the decorations overview ruler.
	 */
	OVERVIEW_RULER = 10,
	/**
	 * Mouse is on top of a scrollbar.
	 */
	SCROLLBAR = 11,
	/**
	 * Mouse is on top of an overlay widget.
	 */
	OVERLAY_WIDGET = 12,
	/**
	 * Mouse is outside of the editor.
	 */
	OUTSIDE_EDITOR = 13
}

export enum NewSymbolNameTag {
	AIGenerated = 1
}

export enum NewSymbolNameTriggerKind {
	Invoke = 0,
	Automatic = 1
}

/**
 * A positioning preference for rendering overlay widgets.
 */
export enum OverlayWidgetPositionPreference {
	/**
	 * Position the overlay widget in the top right corner
	 */
	TOP_RIGHT_CORNER = 0,
	/**
	 * Position the overlay widget in the bottom right corner
	 */
	BOTTOM_RIGHT_CORNER = 1,
	/**
	 * Position the overlay widget in the top center
	 */
	TOP_CENTER = 2
}

/**
 * Vertical Lane in the overview ruler of the editor.
 */
export enum OverviewRulerLane {
	Left = 1,
	Center = 2,
	Right = 4,
	Full = 7
}

/**
 * How a partial acceptance was triggered.
 */
export enum PartialAcceptTriggerKind {
	Word = 0,
	Line = 1,
	Suggest = 2
}

export enum PositionAffinity {
	/**
	 * Prefers the left most position.
	*/
	Left = 0,
	/**
	 * Prefers the right most position.
	*/
	Right = 1,
	/**
	 * No preference.
	*/
	None = 2,
	/**
	 * If the given position is on injected text, prefers the position left of it.
	*/
	LeftOfInjectedText = 3,
	/**
	 * If the given position is on injected text, prefers the position right of it.
	*/
	RightOfInjectedText = 4
}

export enum RenderLineNumbersType {
	Off = 0,
	On = 1,
	Relative = 2,
	Interval = 3,
	Custom = 4
}

export enum RenderMinimap {
	None = 0,
	Text = 1,
	Blocks = 2
}

export enum ScrollType {
	Smooth = 0,
	Immediate = 1
}

export enum ScrollbarVisibility {
	Auto = 1,
	Hidden = 2,
	Visible = 3
}

/**
 * The direction of a selection.
 */
export enum SelectionDirection {
	/**
	 * The selection starts above where it ends.
	 */
	LTR = 0,
	/**
	 * The selection starts below where it ends.
	 */
	RTL = 1
}

export enum ShowLightbulbIconMode {
	Off = 'off',
	OnCode = 'onCode',
	On = 'on'
}

export enum SignatureHelpTriggerKind {
	Invoke = 1,
	TriggerCharacter = 2,
	ContentChange = 3
}

/**
 * A symbol kind.
 */
export enum SymbolKind {
	File = 0,
	Module = 1,
	Namespace = 2,
	Package = 3,
	Class = 4,
	Method = 5,
	Property = 6,
	Field = 7,
	Constructor = 8,
	Enum = 9,
	Interface = 10,
	Function = 11,
	Variable = 12,
	Constant = 13,
	String = 14,
	Number = 15,
	Boolean = 16,
	Array = 17,
	Object = 18,
	Key = 19,
	Null = 20,
	EnumMember = 21,
	Struct = 22,
	Event = 23,
	Operator = 24,
	TypeParameter = 25
}

export enum SymbolTag {
	Deprecated = 1
}

/**
 * The kind of animation in which the editor's cursor should be rendered.
 */
export enum TextEditorCursorBlinkingStyle {
	/**
	 * Hidden
	 */
	Hidden = 0,
	/**
	 * Blinking
	 */
	Blink = 1,
	/**
	 * Blinking with smooth fading
	 */
	Smooth = 2,
	/**
	 * Blinking with prolonged filled state and smooth fading
	 */
	Phase = 3,
	/**
	 * Expand collapse animation on the y axis
	 */
	Expand = 4,
	/**
	 * No-Blinking
	 */
	Solid = 5
}

/**
 * The style in which the editor's cursor should be rendered.
 */
export enum TextEditorCursorStyle {
	/**
	 * As a vertical line (sitting between two characters).
	 */
	Line = 1,
	/**
	 * As a block (sitting on top of a character).
	 */
	Block = 2,
	/**
	 * As a horizontal line (sitting under a character).
	 */
	Underline = 3,
	/**
	 * As a thin vertical line (sitting between two characters).
	 */
	LineThin = 4,
	/**
	 * As an outlined block (sitting on top of a character).
	 */
	BlockOutline = 5,
	/**
	 * As a thin horizontal line (sitting under a character).
	 */
	UnderlineThin = 6
}

/**
 * Describes the behavior of decorations when typing/editing near their edges.
 * Note: Please do not edit the values, as they very carefully match `DecorationRangeBehavior`
 */
export enum TrackedRangeStickiness {
	AlwaysGrowsWhenTypingAtEdges = 0,
	NeverGrowsWhenTypingAtEdges = 1,
	GrowsOnlyWhenTypingBefore = 2,
	GrowsOnlyWhenTypingAfter = 3
}

/**
 * Describes how to indent wrapped lines.
 */
export enum WrappingIndent {
	/**
	 * No indentation => wrapped lines begin at column 1.
	 */
	None = 0,
	/**
	 * Same => wrapped lines get the same indentation as the parent.
	 */
	Same = 1,
	/**
	 * Indent => wrapped lines get +1 indentation toward the parent.
	 */
	Indent = 2,
	/**
	 * DeepIndent => wrapped lines get +2 indentation toward the parent.
	 */
	DeepIndent = 3
}<|MERGE_RESOLUTION|>--- conflicted
+++ resolved
@@ -179,7 +179,6 @@
 	accessibilitySupport = 2,
 	accessibilityPageSize = 3,
 	allowVariableLineHeights = 4,
-<<<<<<< HEAD
 	allowVariableFonts = 5,
 	allowVariableFontsInAccessibilityMode = 6,
 	ariaLabel = 7,
@@ -191,19 +190,6 @@
 	autoClosingOvertype = 13,
 	autoClosingQuotes = 14,
 	autoIndent = 15,
-=======
-	ariaLabel = 5,
-	ariaRequired = 6,
-	autoClosingBrackets = 7,
-	autoClosingComments = 8,
-	screenReaderAnnounceInlineSuggestion = 9,
-	autoClosingDelete = 10,
-	autoClosingOvertype = 11,
-	autoClosingQuotes = 12,
-	autoIndent = 13,
-	autoIndentOnPaste = 14,
-	autoIndentOnPasteWithinString = 15,
->>>>>>> cfa7c4d2
 	automaticLayout = 16,
 	autoSurround = 17,
 	bracketPairColorization = 18,
@@ -228,11 +214,7 @@
 	domReadOnly = 37,
 	dragAndDrop = 38,
 	dropIntoEditor = 39,
-<<<<<<< HEAD
 	experimentalEditContextEnabled = 40,
-=======
-	editContext = 40,
->>>>>>> cfa7c4d2
 	emptySelectionClipboard = 41,
 	experimentalGpuAcceleration = 42,
 	experimentalWhitespaceRendering = 43,
@@ -351,12 +333,8 @@
 	defaultColorDecorators = 156,
 	colorDecoratorsActivatedOn = 157,
 	inlineCompletionsAccessibilityVerbose = 158,
-<<<<<<< HEAD
 	effectiveExperimentalEditContextEnabled = 159,
 	effectiveAllowVariableFonts = 160
-=======
-	effectiveEditContext = 159
->>>>>>> cfa7c4d2
 }
 
 /**
