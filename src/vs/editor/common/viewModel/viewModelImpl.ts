--- conflicted
+++ resolved
@@ -34,21 +34,13 @@
 import { MinimapTokensColorTracker } from './minimapTokensColorTracker.js';
 import { ILineBreaksComputer, ILineBreaksComputerFactory, InjectedText } from '../modelLineProjectionData.js';
 import { ViewEventHandler } from '../viewEventHandler.js';
-<<<<<<< HEAD
-import { ICoordinatesConverter, InlineDecoration, ISpecialLineHeightChangeAccessor, IViewModel, IWhitespaceChangeAccessor, MinimapLinesRenderingData, OverviewRulerDecorationsGroup, ViewLineData, ViewLineRenderingData, ViewModelDecoration } from '../viewModel.js';
-=======
 import { ICoordinatesConverter, InlineDecoration, ILineHeightChangeAccessor, IViewModel, IWhitespaceChangeAccessor, MinimapLinesRenderingData, OverviewRulerDecorationsGroup, ViewLineData, ViewLineRenderingData, ViewModelDecoration } from '../viewModel.js';
->>>>>>> beb927ea
 import { ViewModelDecorations } from './viewModelDecorations.js';
 import { FocusChangedEvent, HiddenAreasChangedEvent, ModelContentChangedEvent, ModelDecorationsChangedEvent, ModelLanguageChangedEvent, ModelLanguageConfigurationChangedEvent, ModelLineHeightChangedEvent, ModelOptionsChangedEvent, ModelTokensChangedEvent, OutgoingViewModelEvent, ReadOnlyEditAttemptEvent, ScrollChangedEvent, ViewModelEventDispatcher, ViewModelEventsCollector, ViewZonesChangedEvent, WidgetFocusChangedEvent } from '../viewModelEventDispatcher.js';
 import { IViewModelLines, ViewModelLinesFromModelAsIs, ViewModelLinesFromProjectedModel } from './viewModelLines.js';
 import { IThemeService } from '../../../platform/theme/common/themeService.js';
 import { GlyphMarginLanesModel } from './glyphLanesModel.js';
-<<<<<<< HEAD
-import { FontInfo } from '../config/fontInfo.js';
-=======
 import { ICustomLineHeightData } from '../viewLayout/lineHeights.js';
->>>>>>> beb927ea
 
 const USE_IDENTITY_LINES_COLLECTION = true;
 
@@ -451,30 +443,6 @@
 
 			this._handleVisibleLinesChanged();
 		}));
-		this._register(this.model.onDidChangeLineHeight((e) => {
-			e.changes.forEach((change) => {
-				if (change.ownerId !== this._editorId && change.ownerId !== 0) {
-					return;
-				}
-				const lineNumber = change.lineNumber;
-				const lineHeight = change.lineHeight;
-				const decorationId = change.decorationId;
-				const viewRange = this.coordinatesConverter.convertModelRangeToViewRange(new Range(lineNumber, 1, lineNumber, this.model.getLineMaxColumn(lineNumber)));
-				if (lineHeight !== null) {
-					for (let i = viewRange.startLineNumber; i <= viewRange.endLineNumber; i++) {
-						this.viewLayout.changeSpecialLineHeights((accessor: ISpecialLineHeightChangeAccessor) => {
-							accessor.insertOrChangeSpecialLineHeight(decorationId, lineNumber, lineHeight);
-						});
-					}
-				} else {
-					for (let i = viewRange.startLineNumber; i <= viewRange.endLineNumber; i++) {
-						this.viewLayout.changeSpecialLineHeights((accessor: ISpecialLineHeightChangeAccessor) => {
-							accessor.removeSpecialLineHeight(decorationId);
-						});
-					}
-				}
-			});
-		}));
 
 		this._register(this.model.onDidChangeLineHeight((e) => {
 			const filteredChanges = e.changes.filter((change) => change.ownerId === this._editorId || change.ownerId === 0);
