/*---------------------------------------------------------------------------------------------
 *  Copyright (c) Microsoft Corporation. All rights reserved.
 *  Licensed under the MIT License. See License.txt in the project root for license information.
 *--------------------------------------------------------------------------------------------*/

import { IDisposable } from '../../../base/common/lifecycle.js';
import { Range } from '../core/range.js';
import { IEditorConfiguration } from '../config/editorConfiguration.js';
import { ITextModel } from '../model.js';
import { IViewModelLines } from './viewModelLines.js';
<<<<<<< HEAD
import { filterFontDecorations, filterValidationDecorations } from '../config/editorOptions.js';
import { IDecorationsViewportData, IInlineDecorationsComputerContext, InlineDecoration, InlineModelDecorationsComputer } from './inlineDecorations.js';
import { ICoordinatesConverter } from '../coordinatesConverter.js';
import { ViewModelDecoration } from './viewModelDecoration.js';
=======
import { ICoordinatesConverter, InlineDecoration, InlineDecorationType, ViewModelDecoration } from '../viewModel.js';
import { filterFontDecorations, filterValidationDecorations } from '../config/editorOptions.js';
import { StandardTokenType } from '../encodedTokenAttributes.js';

export interface IDecorationsViewportData {
	/**
	 * decorations in the viewport.
	 */
	readonly decorations: ViewModelDecoration[];
	/**
	 * inline decorations grouped by each line in the viewport.
	 */
	readonly inlineDecorations: InlineDecoration[][];
	/**
	 * Whether the decorations affects the fonts.
	 */
	readonly hasVariableFonts: boolean;
}
>>>>>>> 2c76ee1b

export class ViewModelDecorations implements IDisposable {

	private readonly editorId: number;
	private readonly configuration: IEditorConfiguration;
	private readonly _linesCollection: IViewModelLines;

	private readonly _inlineDecorationsComputer: InlineModelDecorationsComputer;

	private _cachedModelDecorationsResolver: IDecorationsViewportData | null;
	private _cachedModelDecorationsResolverViewRange: Range | null;

	constructor(editorId: number, model: ITextModel, configuration: IEditorConfiguration, linesCollection: IViewModelLines, coordinatesConverter: ICoordinatesConverter) {
		this.editorId = editorId;
		this.configuration = configuration;
		this._linesCollection = linesCollection;
		const context: IInlineDecorationsComputerContext = {
			getModelDecorations: (range: Range, onlyMinimapDecorations: boolean, onlyMarginDecorations: boolean) => this._linesCollection.getDecorationsInRange(range, this.editorId, filterValidationDecorations(this.configuration.options), filterFontDecorations(this.configuration.options), onlyMinimapDecorations, onlyMarginDecorations)
		};
		this._inlineDecorationsComputer = new InlineModelDecorationsComputer(context, model, coordinatesConverter);
		this._cachedModelDecorationsResolver = null;
		this._cachedModelDecorationsResolverViewRange = null;
	}

	private _clearCachedModelDecorationsResolver(): void {
		this._cachedModelDecorationsResolver = null;
		this._cachedModelDecorationsResolverViewRange = null;
	}

	public dispose(): void {
		this._inlineDecorationsComputer.reset();
		this._clearCachedModelDecorationsResolver();
	}

	public reset(): void {
		this._inlineDecorationsComputer.reset();
		this._clearCachedModelDecorationsResolver();
	}

	public onModelDecorationsChanged(): void {
		this._inlineDecorationsComputer.onModelDecorationsChanged();
		this._clearCachedModelDecorationsResolver();
	}

	public onLineMappingChanged(): void {
		this._inlineDecorationsComputer.onLineMappingChanged();
		this._clearCachedModelDecorationsResolver();
	}


	public getMinimapDecorationsInRange(range: Range): ViewModelDecoration[] {
		return this._inlineDecorationsComputer.getDecorations(range, true, false).decorations;
	}

	public getDecorationsViewportData(viewRange: Range): IDecorationsViewportData {
		let cacheIsValid = (this._cachedModelDecorationsResolver !== null);
		cacheIsValid = cacheIsValid && (viewRange.equalsRange(this._cachedModelDecorationsResolverViewRange));
		if (!cacheIsValid) {
			this._cachedModelDecorationsResolver = this._inlineDecorationsComputer.getDecorations(viewRange, false, false);
			this._cachedModelDecorationsResolverViewRange = viewRange;
		}
		return this._cachedModelDecorationsResolver!;
	}

	public getInlineDecorationsOnLine(lineNumber: number, onlyMinimapDecorations: boolean = false, onlyMarginDecorations: boolean = false): { inlineDecorations: InlineDecoration[]; hasVariableFonts: boolean } {
		const range = new Range(lineNumber, this._linesCollection.getViewLineMinColumn(lineNumber), lineNumber, this._linesCollection.getViewLineMaxColumn(lineNumber));
<<<<<<< HEAD
		const decorations = this._inlineDecorationsComputer.getDecorations(range, onlyMinimapDecorations, onlyMarginDecorations);
		return { inlineDecorations: decorations.inlineDecorations[0], hasVariableFonts: decorations.hasVariableFonts };
=======
		const decorations = this._getDecorationsInRange(range, onlyMinimapDecorations, onlyMarginDecorations);
		return { inlineDecorations: decorations.inlineDecorations[0], hasVariableFonts: decorations.hasVariableFonts };
	}

	private _getDecorationsInRange(viewRange: Range, onlyMinimapDecorations: boolean, onlyMarginDecorations: boolean): IDecorationsViewportData {
		const modelDecorations = this._linesCollection.getDecorationsInRange(viewRange, this.editorId, filterValidationDecorations(this.configuration.options), filterFontDecorations(this.configuration.options), onlyMinimapDecorations, onlyMarginDecorations);
		const startLineNumber = viewRange.startLineNumber;
		const endLineNumber = viewRange.endLineNumber;

		const decorationsInViewport: ViewModelDecoration[] = [];
		let decorationsInViewportLen = 0;
		const inlineDecorations: InlineDecoration[][] = [];
		for (let j = startLineNumber; j <= endLineNumber; j++) {
			inlineDecorations[j - startLineNumber] = [];
		}

		let hasVariableFonts = false;
		for (let i = 0, len = modelDecorations.length; i < len; i++) {
			const modelDecoration = modelDecorations[i];
			const decorationOptions = modelDecoration.options;

			if (!isModelDecorationVisible(this.model, modelDecoration)) {
				continue;
			}

			const viewModelDecoration = this._getOrCreateViewModelDecoration(modelDecoration);
			const viewRange = viewModelDecoration.range;

			decorationsInViewport[decorationsInViewportLen++] = viewModelDecoration;

			if (decorationOptions.inlineClassName) {
				const inlineDecoration = new InlineDecoration(viewRange, decorationOptions.inlineClassName, decorationOptions.inlineClassNameAffectsLetterSpacing ? InlineDecorationType.RegularAffectingLetterSpacing : InlineDecorationType.Regular);
				const intersectedStartLineNumber = Math.max(startLineNumber, viewRange.startLineNumber);
				const intersectedEndLineNumber = Math.min(endLineNumber, viewRange.endLineNumber);
				for (let j = intersectedStartLineNumber; j <= intersectedEndLineNumber; j++) {
					inlineDecorations[j - startLineNumber].push(inlineDecoration);
				}
			}
			if (decorationOptions.beforeContentClassName) {
				if (startLineNumber <= viewRange.startLineNumber && viewRange.startLineNumber <= endLineNumber) {
					const inlineDecoration = new InlineDecoration(
						new Range(viewRange.startLineNumber, viewRange.startColumn, viewRange.startLineNumber, viewRange.startColumn),
						decorationOptions.beforeContentClassName,
						InlineDecorationType.Before
					);
					inlineDecorations[viewRange.startLineNumber - startLineNumber].push(inlineDecoration);
				}
			}
			if (decorationOptions.afterContentClassName) {
				if (startLineNumber <= viewRange.endLineNumber && viewRange.endLineNumber <= endLineNumber) {
					const inlineDecoration = new InlineDecoration(
						new Range(viewRange.endLineNumber, viewRange.endColumn, viewRange.endLineNumber, viewRange.endColumn),
						decorationOptions.afterContentClassName,
						InlineDecorationType.After
					);
					inlineDecorations[viewRange.endLineNumber - startLineNumber].push(inlineDecoration);
				}
			}
			if (decorationOptions.affectsFont) {
				hasVariableFonts = true;
			}
		}

		return {
			decorations: decorationsInViewport,
			inlineDecorations: inlineDecorations,
			hasVariableFonts
		};
	}
}

export function isModelDecorationVisible(model: ITextModel, decoration: IModelDecoration): boolean {
	if (decoration.options.hideInCommentTokens && isModelDecorationInComment(model, decoration)) {
		return false;
	}

	if (decoration.options.hideInStringTokens && isModelDecorationInString(model, decoration)) {
		return false;
	}

	return true;
}

export function isModelDecorationInComment(model: ITextModel, decoration: IModelDecoration): boolean {
	return testTokensInRange(
		model,
		decoration.range,
		(tokenType) => tokenType === StandardTokenType.Comment
	);
}

export function isModelDecorationInString(model: ITextModel, decoration: IModelDecoration): boolean {
	return testTokensInRange(
		model,
		decoration.range,
		(tokenType) => tokenType === StandardTokenType.String
	);
}

/**
 * Calls the callback for every token that intersects the range.
 * If the callback returns `false`, iteration stops and `false` is returned.
 * Otherwise, `true` is returned.
 */
function testTokensInRange(model: ITextModel, range: Range, callback: (tokenType: StandardTokenType) => boolean): boolean {
	for (let lineNumber = range.startLineNumber; lineNumber <= range.endLineNumber; lineNumber++) {
		const lineTokens = model.tokenization.getLineTokens(lineNumber);
		const isFirstLine = lineNumber === range.startLineNumber;
		const isEndLine = lineNumber === range.endLineNumber;

		let tokenIdx = isFirstLine ? lineTokens.findTokenIndexAtOffset(range.startColumn - 1) : 0;
		while (tokenIdx < lineTokens.getCount()) {
			if (isEndLine) {
				const startOffset = lineTokens.getStartOffset(tokenIdx);
				if (startOffset > range.endColumn - 1) {
					break;
				}
			}

			const callbackResult = callback(lineTokens.getStandardTokenType(tokenIdx));
			if (!callbackResult) {
				return false;
			}
			tokenIdx++;
		}
>>>>>>> 2c76ee1b
	}
}<|MERGE_RESOLUTION|>--- conflicted
+++ resolved
@@ -8,12 +8,6 @@
 import { IEditorConfiguration } from '../config/editorConfiguration.js';
 import { ITextModel } from '../model.js';
 import { IViewModelLines } from './viewModelLines.js';
-<<<<<<< HEAD
-import { filterFontDecorations, filterValidationDecorations } from '../config/editorOptions.js';
-import { IDecorationsViewportData, IInlineDecorationsComputerContext, InlineDecoration, InlineModelDecorationsComputer } from './inlineDecorations.js';
-import { ICoordinatesConverter } from '../coordinatesConverter.js';
-import { ViewModelDecoration } from './viewModelDecoration.js';
-=======
 import { ICoordinatesConverter, InlineDecoration, InlineDecorationType, ViewModelDecoration } from '../viewModel.js';
 import { filterFontDecorations, filterValidationDecorations } from '../config/editorOptions.js';
 import { StandardTokenType } from '../encodedTokenAttributes.js';
@@ -32,7 +26,6 @@
 	 */
 	readonly hasVariableFonts: boolean;
 }
->>>>>>> 2c76ee1b
 
 export class ViewModelDecorations implements IDisposable {
 
@@ -99,135 +92,7 @@
 
 	public getInlineDecorationsOnLine(lineNumber: number, onlyMinimapDecorations: boolean = false, onlyMarginDecorations: boolean = false): { inlineDecorations: InlineDecoration[]; hasVariableFonts: boolean } {
 		const range = new Range(lineNumber, this._linesCollection.getViewLineMinColumn(lineNumber), lineNumber, this._linesCollection.getViewLineMaxColumn(lineNumber));
-<<<<<<< HEAD
 		const decorations = this._inlineDecorationsComputer.getDecorations(range, onlyMinimapDecorations, onlyMarginDecorations);
 		return { inlineDecorations: decorations.inlineDecorations[0], hasVariableFonts: decorations.hasVariableFonts };
-=======
-		const decorations = this._getDecorationsInRange(range, onlyMinimapDecorations, onlyMarginDecorations);
-		return { inlineDecorations: decorations.inlineDecorations[0], hasVariableFonts: decorations.hasVariableFonts };
-	}
-
-	private _getDecorationsInRange(viewRange: Range, onlyMinimapDecorations: boolean, onlyMarginDecorations: boolean): IDecorationsViewportData {
-		const modelDecorations = this._linesCollection.getDecorationsInRange(viewRange, this.editorId, filterValidationDecorations(this.configuration.options), filterFontDecorations(this.configuration.options), onlyMinimapDecorations, onlyMarginDecorations);
-		const startLineNumber = viewRange.startLineNumber;
-		const endLineNumber = viewRange.endLineNumber;
-
-		const decorationsInViewport: ViewModelDecoration[] = [];
-		let decorationsInViewportLen = 0;
-		const inlineDecorations: InlineDecoration[][] = [];
-		for (let j = startLineNumber; j <= endLineNumber; j++) {
-			inlineDecorations[j - startLineNumber] = [];
-		}
-
-		let hasVariableFonts = false;
-		for (let i = 0, len = modelDecorations.length; i < len; i++) {
-			const modelDecoration = modelDecorations[i];
-			const decorationOptions = modelDecoration.options;
-
-			if (!isModelDecorationVisible(this.model, modelDecoration)) {
-				continue;
-			}
-
-			const viewModelDecoration = this._getOrCreateViewModelDecoration(modelDecoration);
-			const viewRange = viewModelDecoration.range;
-
-			decorationsInViewport[decorationsInViewportLen++] = viewModelDecoration;
-
-			if (decorationOptions.inlineClassName) {
-				const inlineDecoration = new InlineDecoration(viewRange, decorationOptions.inlineClassName, decorationOptions.inlineClassNameAffectsLetterSpacing ? InlineDecorationType.RegularAffectingLetterSpacing : InlineDecorationType.Regular);
-				const intersectedStartLineNumber = Math.max(startLineNumber, viewRange.startLineNumber);
-				const intersectedEndLineNumber = Math.min(endLineNumber, viewRange.endLineNumber);
-				for (let j = intersectedStartLineNumber; j <= intersectedEndLineNumber; j++) {
-					inlineDecorations[j - startLineNumber].push(inlineDecoration);
-				}
-			}
-			if (decorationOptions.beforeContentClassName) {
-				if (startLineNumber <= viewRange.startLineNumber && viewRange.startLineNumber <= endLineNumber) {
-					const inlineDecoration = new InlineDecoration(
-						new Range(viewRange.startLineNumber, viewRange.startColumn, viewRange.startLineNumber, viewRange.startColumn),
-						decorationOptions.beforeContentClassName,
-						InlineDecorationType.Before
-					);
-					inlineDecorations[viewRange.startLineNumber - startLineNumber].push(inlineDecoration);
-				}
-			}
-			if (decorationOptions.afterContentClassName) {
-				if (startLineNumber <= viewRange.endLineNumber && viewRange.endLineNumber <= endLineNumber) {
-					const inlineDecoration = new InlineDecoration(
-						new Range(viewRange.endLineNumber, viewRange.endColumn, viewRange.endLineNumber, viewRange.endColumn),
-						decorationOptions.afterContentClassName,
-						InlineDecorationType.After
-					);
-					inlineDecorations[viewRange.endLineNumber - startLineNumber].push(inlineDecoration);
-				}
-			}
-			if (decorationOptions.affectsFont) {
-				hasVariableFonts = true;
-			}
-		}
-
-		return {
-			decorations: decorationsInViewport,
-			inlineDecorations: inlineDecorations,
-			hasVariableFonts
-		};
-	}
-}
-
-export function isModelDecorationVisible(model: ITextModel, decoration: IModelDecoration): boolean {
-	if (decoration.options.hideInCommentTokens && isModelDecorationInComment(model, decoration)) {
-		return false;
-	}
-
-	if (decoration.options.hideInStringTokens && isModelDecorationInString(model, decoration)) {
-		return false;
-	}
-
-	return true;
-}
-
-export function isModelDecorationInComment(model: ITextModel, decoration: IModelDecoration): boolean {
-	return testTokensInRange(
-		model,
-		decoration.range,
-		(tokenType) => tokenType === StandardTokenType.Comment
-	);
-}
-
-export function isModelDecorationInString(model: ITextModel, decoration: IModelDecoration): boolean {
-	return testTokensInRange(
-		model,
-		decoration.range,
-		(tokenType) => tokenType === StandardTokenType.String
-	);
-}
-
-/**
- * Calls the callback for every token that intersects the range.
- * If the callback returns `false`, iteration stops and `false` is returned.
- * Otherwise, `true` is returned.
- */
-function testTokensInRange(model: ITextModel, range: Range, callback: (tokenType: StandardTokenType) => boolean): boolean {
-	for (let lineNumber = range.startLineNumber; lineNumber <= range.endLineNumber; lineNumber++) {
-		const lineTokens = model.tokenization.getLineTokens(lineNumber);
-		const isFirstLine = lineNumber === range.startLineNumber;
-		const isEndLine = lineNumber === range.endLineNumber;
-
-		let tokenIdx = isFirstLine ? lineTokens.findTokenIndexAtOffset(range.startColumn - 1) : 0;
-		while (tokenIdx < lineTokens.getCount()) {
-			if (isEndLine) {
-				const startOffset = lineTokens.getStartOffset(tokenIdx);
-				if (startOffset > range.endColumn - 1) {
-					break;
-				}
-			}
-
-			const callbackResult = callback(lineTokens.getStandardTokenType(tokenIdx));
-			if (!callbackResult) {
-				return false;
-			}
-			tokenIdx++;
-		}
->>>>>>> 2c76ee1b
 	}
 }