/*---------------------------------------------------------------------------------------------
 *  Copyright (c) Microsoft Corporation. All rights reserved.
 *  Licensed under the MIT License. See License.txt in the project root for license information.
 *--------------------------------------------------------------------------------------------*/

<<<<<<< HEAD
import { IEditorWhitespace, IPartialViewLinesViewportData, ISpecialLineHeightChangeAccessor, IViewWhitespaceViewportData, IWhitespaceChangeAccessor } from '../viewModel.js';
import * as strings from '../../../base/common/strings.js';
import { LineHeightManager } from './lineHeights.js';
=======
import { IEditorWhitespace, IPartialViewLinesViewportData, ILineHeightChangeAccessor, IViewWhitespaceViewportData, IWhitespaceChangeAccessor } from '../viewModel.js';
import * as strings from '../../../base/common/strings.js';
import { ICustomLineHeightData, LineHeightsManager } from './lineHeights.js';
>>>>>>> beb927ea

interface IPendingChange { id: string; newAfterLineNumber: number; newHeight: number }
interface IPendingRemove { id: string }

class PendingChanges {
	private _hasPending: boolean;
	private _inserts: EditorWhitespace[];
	private _changes: IPendingChange[];
	private _removes: IPendingRemove[];

	constructor() {
		this._hasPending = false;
		this._inserts = [];
		this._changes = [];
		this._removes = [];
	}

	public insert(x: EditorWhitespace): void {
		this._hasPending = true;
		this._inserts.push(x);
	}

	public change(x: IPendingChange): void {
		this._hasPending = true;
		this._changes.push(x);
	}

	public remove(x: IPendingRemove): void {
		this._hasPending = true;
		this._removes.push(x);
	}

	public commit(linesLayout: LinesLayout): void {
		if (!this._hasPending) {
			return;
		}

		const inserts = this._inserts;
		const changes = this._changes;
		const removes = this._removes;

		this._hasPending = false;
		this._inserts = [];
		this._changes = [];
		this._removes = [];

		linesLayout._commitPendingChanges(inserts, changes, removes);
	}
}

export class EditorWhitespace implements IEditorWhitespace {
	public id: string;
	public afterLineNumber: number;
	public ordinal: number;
	public height: number;
	public minWidth: number;
	public prefixSum: number;

	constructor(id: string, afterLineNumber: number, ordinal: number, height: number, minWidth: number) {
		this.id = id;
		this.afterLineNumber = afterLineNumber;
		this.ordinal = ordinal;
		this.height = height;
		this.minWidth = minWidth;
		this.prefixSum = 0;
	}
}

/**
 * Layouting of objects that take vertical space (by having a height) and push down other objects.
 *
 * These objects are basically either text (lines) or spaces between those lines (whitespaces).
 * This provides commodity operations for working with lines that contain whitespace that pushes lines lower (vertically).
 */
export class LinesLayout {

	private static INSTANCE_COUNT = 0;

	private readonly _instanceId: string;
	private readonly _pendingChanges: PendingChanges;
	private _lastWhitespaceId: number;
	private _arr: EditorWhitespace[];
	private _prefixSumValidIndex: number;
	private _minWidth: number;
	private _lineCount: number;
	private _paddingTop: number;
	private _paddingBottom: number;
<<<<<<< HEAD
	private _specialLineHeightsManager: LineHeightManager;
=======
	private _lineHeightsManager: LineHeightsManager;
>>>>>>> beb927ea

	constructor(lineCount: number, defaultLineHeight: number, paddingTop: number, paddingBottom: number, customLineHeightData: ICustomLineHeightData[]) {
		this._instanceId = strings.singleLetterHash(++LinesLayout.INSTANCE_COUNT);
		this._pendingChanges = new PendingChanges();
		this._lastWhitespaceId = 0;
		this._arr = [];
		this._prefixSumValidIndex = -1;
		this._minWidth = -1; /* marker for not being computed */
		this._lineCount = lineCount;
		this._paddingTop = paddingTop;
		this._paddingBottom = paddingBottom;
<<<<<<< HEAD
		this._specialLineHeightsManager = new LineHeightManager(lineHeight);
=======
		this._lineHeightsManager = new LineHeightsManager(defaultLineHeight, customLineHeightData);
>>>>>>> beb927ea
	}

	/**
	 * Find the insertion index for a new value inside a sorted array of values.
	 * If the value is already present in the sorted array, the insertion index will be after the already existing value.
	 */
	public static findInsertionIndex(arr: EditorWhitespace[], afterLineNumber: number, ordinal: number): number {
		let low = 0;
		let high = arr.length;

		while (low < high) {
			const mid = ((low + high) >>> 1);

			if (afterLineNumber === arr[mid].afterLineNumber) {
				if (ordinal < arr[mid].ordinal) {
					high = mid;
				} else {
					low = mid + 1;
				}
			} else if (afterLineNumber < arr[mid].afterLineNumber) {
				high = mid;
			} else {
				low = mid + 1;
			}
		}

		return low;
	}

	/**
	 * Change the height of a line in pixels.
	 */
<<<<<<< HEAD
	public setLineHeight(lineHeight: number): void {
		this._checkPendingChanges();
		this._lineHeight = lineHeight;
		this._specialLineHeightsManager.defaultLineHeight = lineHeight;
=======
	public setDefaultLineHeight(lineHeight: number): void {
		this._lineHeightsManager.defaultLineHeight = lineHeight;
>>>>>>> beb927ea
	}

	/**
	 * Changes the padding used to calculate vertical offsets.
	 */
	public setPadding(paddingTop: number, paddingBottom: number): void {
		this._paddingTop = paddingTop;
		this._paddingBottom = paddingBottom;
	}

	/**
	 * Set the number of lines.
	 *
	 * @param lineCount New number of lines.
	 */
	public onFlushed(lineCount: number, customLineHeightData: ICustomLineHeightData[]): void {
		this._lineCount = lineCount;
		this._lineHeightsManager = new LineHeightsManager(this._lineHeightsManager.defaultLineHeight, customLineHeightData);
	}

	public changeLineHeights(callback: (accessor: ILineHeightChangeAccessor) => void): boolean {
		let hadAChange = false;
		try {
			const accessor: ILineHeightChangeAccessor = {
				insertOrChangeCustomLineHeight: (decorationId: string, startLineNumber: number, endLineNumber: number, lineHeight: number): void => {
					hadAChange = true;
					this._lineHeightsManager.insertOrChangeCustomLineHeight(decorationId, startLineNumber, endLineNumber, lineHeight);
				},
				removeCustomLineHeight: (decorationId: string): void => {
					hadAChange = true;
					this._lineHeightsManager.removeCustomLineHeight(decorationId);
				}
			};
			callback(accessor);
		} finally {
			this._lineHeightsManager.commit();
		}
		return hadAChange;
	}

	public changeSpecialLineHeights(callback: (accessor: ISpecialLineHeightChangeAccessor) => void): boolean {
		let hadAChange = false;
		try {
			const accessor: ISpecialLineHeightChangeAccessor = {
				insertOrChangeSpecialLineHeight: (decorationId: string, lineNumber: number, lineHeight: number): void => {
					hadAChange = true;
					this._specialLineHeightsManager.insertOrChangeSpecialLineHeightUsingDecoration(decorationId, lineNumber, lineHeight);
				},
				removeSpecialLineHeight: (decorationId: string): void => {
					hadAChange = true;
					this._specialLineHeightsManager.removeSpecialLineUsingDecoration(decorationId);
				}
			};
			callback(accessor);
		} finally {
			this._specialLineHeightsManager.commit();
		}
		return hadAChange;
	}

	public changeWhitespace(callback: (accessor: IWhitespaceChangeAccessor) => void): boolean {
		let hadAChange = false;
		try {
			const accessor: IWhitespaceChangeAccessor = {
				insertWhitespace: (afterLineNumber: number, ordinal: number, heightInPx: number, minWidth: number): string => {
					hadAChange = true;
					afterLineNumber = afterLineNumber | 0;
					ordinal = ordinal | 0;
					heightInPx = heightInPx | 0;
					minWidth = minWidth | 0;
					const id = this._instanceId + (++this._lastWhitespaceId);
					this._pendingChanges.insert(new EditorWhitespace(id, afterLineNumber, ordinal, heightInPx, minWidth));
					return id;
				},
				changeOneWhitespace: (id: string, newAfterLineNumber: number, newHeight: number): void => {
					hadAChange = true;
					newAfterLineNumber = newAfterLineNumber | 0;
					newHeight = newHeight | 0;
					this._pendingChanges.change({ id, newAfterLineNumber, newHeight });
				},
				removeWhitespace: (id: string): void => {
					hadAChange = true;
					this._pendingChanges.remove({ id });
				}
			};
			callback(accessor);
		} finally {
			this._pendingChanges.commit(this);
		}
		return hadAChange;
	}

	public _commitPendingChanges(inserts: EditorWhitespace[], changes: IPendingChange[], removes: IPendingRemove[]): void {
		if (inserts.length > 0 || removes.length > 0) {
			this._minWidth = -1; /* marker for not being computed */
		}

		if (inserts.length + changes.length + removes.length <= 1) {
			// when only one thing happened, handle it "delicately"
			for (const insert of inserts) {
				this._insertWhitespace(insert);
			}
			for (const change of changes) {
				this._changeOneWhitespace(change.id, change.newAfterLineNumber, change.newHeight);
			}
			for (const remove of removes) {
				const index = this._findWhitespaceIndex(remove.id);
				if (index === -1) {
					continue;
				}
				this._removeWhitespace(index);
			}
			return;
		}

		// simply rebuild the entire datastructure

		const toRemove = new Set<string>();
		for (const remove of removes) {
			toRemove.add(remove.id);
		}

		const toChange = new Map<string, IPendingChange>();
		for (const change of changes) {
			toChange.set(change.id, change);
		}

		const applyRemoveAndChange = (whitespaces: EditorWhitespace[]): EditorWhitespace[] => {
			const result: EditorWhitespace[] = [];
			for (const whitespace of whitespaces) {
				if (toRemove.has(whitespace.id)) {
					continue;
				}
				if (toChange.has(whitespace.id)) {
					const change = toChange.get(whitespace.id)!;
					whitespace.afterLineNumber = change.newAfterLineNumber;
					whitespace.height = change.newHeight;
				}
				result.push(whitespace);
			}
			return result;
		};

		const result = applyRemoveAndChange(this._arr).concat(applyRemoveAndChange(inserts));
		result.sort((a, b) => {
			if (a.afterLineNumber === b.afterLineNumber) {
				return a.ordinal - b.ordinal;
			}
			return a.afterLineNumber - b.afterLineNumber;
		});

		this._arr = result;
		this._prefixSumValidIndex = -1;
	}

<<<<<<< HEAD
	private _checkPendingChanges(): void {
		if (this._pendingChanges.mustCommit()) {
			this._pendingChanges.commit(this);
		}
		if (this._specialLineHeightsManager.mustCommit()) {
			this._specialLineHeightsManager.commit();
		}
	}

=======
>>>>>>> beb927ea
	private _insertWhitespace(whitespace: EditorWhitespace): void {
		const insertIndex = LinesLayout.findInsertionIndex(this._arr, whitespace.afterLineNumber, whitespace.ordinal);
		this._arr.splice(insertIndex, 0, whitespace);
		this._prefixSumValidIndex = Math.min(this._prefixSumValidIndex, insertIndex - 1);
	}

	private _findWhitespaceIndex(id: string): number {
		const arr = this._arr;
		for (let i = 0, len = arr.length; i < len; i++) {
			if (arr[i].id === id) {
				return i;
			}
		}
		return -1;
	}

	private _changeOneWhitespace(id: string, newAfterLineNumber: number, newHeight: number): void {
		const index = this._findWhitespaceIndex(id);
		if (index === -1) {
			return;
		}
		if (this._arr[index].height !== newHeight) {
			this._arr[index].height = newHeight;
			this._prefixSumValidIndex = Math.min(this._prefixSumValidIndex, index - 1);
		}
		if (this._arr[index].afterLineNumber !== newAfterLineNumber) {
			// `afterLineNumber` changed for this whitespace

			// Record old whitespace
			const whitespace = this._arr[index];

			// Since changing `afterLineNumber` can trigger a reordering, we're gonna remove this whitespace
			this._removeWhitespace(index);

			whitespace.afterLineNumber = newAfterLineNumber;

			// And add it again
			this._insertWhitespace(whitespace);
		}
	}

	private _removeWhitespace(removeIndex: number): void {
		this._arr.splice(removeIndex, 1);
		this._prefixSumValidIndex = Math.min(this._prefixSumValidIndex, removeIndex - 1);
	}

	/**
	 * Notify the layouter that lines have been deleted (a continuous zone of lines).
	 *
	 * @param fromLineNumber The line number at which the deletion started, inclusive
	 * @param toLineNumber The line number at which the deletion ended, inclusive
	 */
	public onLinesDeleted(fromLineNumber: number, toLineNumber: number): void {
		fromLineNumber = fromLineNumber | 0;
		toLineNumber = toLineNumber | 0;

		this._lineCount -= (toLineNumber - fromLineNumber + 1);
		for (let i = 0, len = this._arr.length; i < len; i++) {
			const afterLineNumber = this._arr[i].afterLineNumber;

			if (fromLineNumber <= afterLineNumber && afterLineNumber <= toLineNumber) {
				// The line this whitespace was after has been deleted
				//  => move whitespace to before first deleted line
				this._arr[i].afterLineNumber = fromLineNumber - 1;
			} else if (afterLineNumber > toLineNumber) {
				// The line this whitespace was after has been moved up
				//  => move whitespace up
				this._arr[i].afterLineNumber -= (toLineNumber - fromLineNumber + 1);
			}
		}
<<<<<<< HEAD
		this._specialLineHeightsManager.onLinesDeleted(fromLineNumber, toLineNumber);
=======
		this._lineHeightsManager.onLinesDeleted(fromLineNumber, toLineNumber);
>>>>>>> beb927ea
	}

	/**
	 * Notify the layouter that lines have been inserted (a continuous zone of lines).
	 *
	 * @param fromLineNumber The line number at which the insertion started, inclusive
	 * @param toLineNumber The line number at which the insertion ended, inclusive.
	 */
	public onLinesInserted(fromLineNumber: number, toLineNumber: number): void {
		fromLineNumber = fromLineNumber | 0;
		toLineNumber = toLineNumber | 0;

		this._lineCount += (toLineNumber - fromLineNumber + 1);
		for (let i = 0, len = this._arr.length; i < len; i++) {
			const afterLineNumber = this._arr[i].afterLineNumber;

			if (fromLineNumber <= afterLineNumber) {
				this._arr[i].afterLineNumber += (toLineNumber - fromLineNumber + 1);
			}
		}
<<<<<<< HEAD
		this._specialLineHeightsManager.onLinesInserted(fromLineNumber, toLineNumber);
=======
		this._lineHeightsManager.onLinesInserted(fromLineNumber, toLineNumber);
>>>>>>> beb927ea
	}

	/**
	 * Get the sum of all the whitespaces.
	 */
	public getWhitespacesTotalHeight(): number {
		if (this._arr.length === 0) {
			return 0;
		}
		return this.getWhitespacesAccumulatedHeight(this._arr.length - 1);
	}

	/**
	 * Return the sum of the heights of the whitespaces at [0..index].
	 * This includes the whitespace at `index`.
	 *
	 * @param index The index of the whitespace.
	 * @return The sum of the heights of all whitespaces before the one at `index`, including the one at `index`.
	 */
	public getWhitespacesAccumulatedHeight(index: number): number {
		index = index | 0;

		let startIndex = Math.max(0, this._prefixSumValidIndex + 1);
		if (startIndex === 0) {
			this._arr[0].prefixSum = this._arr[0].height;
			startIndex++;
		}

		for (let i = startIndex; i <= index; i++) {
			this._arr[i].prefixSum = this._arr[i - 1].prefixSum + this._arr[i].height;
		}
		this._prefixSumValidIndex = Math.max(this._prefixSumValidIndex, index);
		return this._arr[index].prefixSum;
	}

	/**
	 * Get the sum of heights for all objects.
	 *
	 * @return The sum of heights for all objects.
	 */
	public getLinesTotalHeight(): number {
<<<<<<< HEAD
		this._checkPendingChanges();
		const linesHeight = this._linesHeight();
=======
		const linesHeight = this._lineHeightsManager.getAccumulatedLineHeightsIncludingLineNumber(this._lineCount);
>>>>>>> beb927ea
		const whitespacesHeight = this.getWhitespacesTotalHeight();

		return linesHeight + whitespacesHeight + this._paddingTop + this._paddingBottom;
	}

	private _linesHeight(until?: number): number {
		const untilLineNumber = typeof until === 'number' ? until : this._lineCount;
		return this._specialLineHeightsManager.totalHeightUntilLineNumber(untilLineNumber);
	}

	/**
	 * Returns the accumulated height of whitespaces before the given line number.
	 *
	 * @param lineNumber The line number
	 */
	public getWhitespaceAccumulatedHeightBeforeLineNumber(lineNumber: number): number {
		lineNumber = lineNumber | 0;

		const lastWhitespaceBeforeLineNumber = this._findLastWhitespaceBeforeLineNumber(lineNumber);

		if (lastWhitespaceBeforeLineNumber === -1) {
			return 0;
		}

		return this.getWhitespacesAccumulatedHeight(lastWhitespaceBeforeLineNumber);
	}

	private _findLastWhitespaceBeforeLineNumber(lineNumber: number): number {
		lineNumber = lineNumber | 0;

		// Find the whitespace before line number
		const arr = this._arr;
		let low = 0;
		let high = arr.length - 1;

		while (low <= high) {
			const delta = (high - low) | 0;
			const halfDelta = (delta / 2) | 0;
			const mid = (low + halfDelta) | 0;

			if (arr[mid].afterLineNumber < lineNumber) {
				if (mid + 1 >= arr.length || arr[mid + 1].afterLineNumber >= lineNumber) {
					return mid;
				} else {
					low = (mid + 1) | 0;
				}
			} else {
				high = (mid - 1) | 0;
			}
		}

		return -1;
	}

	private _findFirstWhitespaceAfterLineNumber(lineNumber: number): number {
		lineNumber = lineNumber | 0;

		const lastWhitespaceBeforeLineNumber = this._findLastWhitespaceBeforeLineNumber(lineNumber);
		const firstWhitespaceAfterLineNumber = lastWhitespaceBeforeLineNumber + 1;

		if (firstWhitespaceAfterLineNumber < this._arr.length) {
			return firstWhitespaceAfterLineNumber;
		}

		return -1;
	}

	/**
	 * Find the index of the first whitespace which has `afterLineNumber` >= `lineNumber`.
	 * @return The index of the first whitespace with `afterLineNumber` >= `lineNumber` or -1 if no whitespace is found.
	 */
	public getFirstWhitespaceIndexAfterLineNumber(lineNumber: number): number {
		lineNumber = lineNumber | 0;

		return this._findFirstWhitespaceAfterLineNumber(lineNumber);
	}

	/**
	 * Get the vertical offset (the sum of heights for all objects above) a certain line number.
	 *
	 * @param lineNumber The line number
	 * @return The sum of heights for all objects above `lineNumber`.
	 */
	public getVerticalOffsetForLineNumber(lineNumber: number, includeViewZones = false): number {
		lineNumber = lineNumber | 0;

		let previousLinesHeight: number;
		if (lineNumber > 1) {
<<<<<<< HEAD
			previousLinesHeight = this._linesHeight(lineNumber - 1);
=======
			previousLinesHeight = this._lineHeightsManager.getAccumulatedLineHeightsIncludingLineNumber(lineNumber - 1);
>>>>>>> beb927ea
		} else {
			previousLinesHeight = 0;
		}

		const previousWhitespacesHeight = this.getWhitespaceAccumulatedHeightBeforeLineNumber(lineNumber - (includeViewZones ? 1 : 0));

		return previousLinesHeight + previousWhitespacesHeight + this._paddingTop;
	}

	public getLineHeightForLineNumber(lineNumber: number): number {
<<<<<<< HEAD
		return this._specialLineHeightsManager.heightForLineNumber(lineNumber);
=======
		return this._lineHeightsManager.heightForLineNumber(lineNumber);
>>>>>>> beb927ea
	}

	/**
	 * Get the vertical offset (the sum of heights for all objects above) a certain line number and also the line height of the line.
	 *
	 * @param lineNumber The line number
	 * @return The sum of heights for all objects above `lineNumber`.
	 */
	public getVerticalOffsetAfterLineNumber(lineNumber: number, includeViewZones = false): number {
		lineNumber = lineNumber | 0;
<<<<<<< HEAD
		const previousLinesHeight = this._linesHeight(lineNumber);
=======
		const previousLinesHeight = this._lineHeightsManager.getAccumulatedLineHeightsIncludingLineNumber(lineNumber);
>>>>>>> beb927ea
		const previousWhitespacesHeight = this.getWhitespaceAccumulatedHeightBeforeLineNumber(lineNumber + (includeViewZones ? 1 : 0));
		return previousLinesHeight + previousWhitespacesHeight + this._paddingTop;
	}

	/**
	 * Returns if there is any whitespace in the document.
	 */
	public hasWhitespace(): boolean {
		return this.getWhitespacesCount() > 0;
	}

	/**
	 * The maximum min width for all whitespaces.
	 */
	public getWhitespaceMinWidth(): number {
		if (this._minWidth === -1) {
			let minWidth = 0;
			for (let i = 0, len = this._arr.length; i < len; i++) {
				minWidth = Math.max(minWidth, this._arr[i].minWidth);
			}
			this._minWidth = minWidth;
		}
		return this._minWidth;
	}

	/**
	 * Check if `verticalOffset` is below all lines.
	 */
	public isAfterLines(verticalOffset: number): boolean {
		const totalHeight = this.getLinesTotalHeight();
		return verticalOffset > totalHeight;
	}

	public isInTopPadding(verticalOffset: number): boolean {
		if (this._paddingTop === 0) {
			return false;
		}
		return (verticalOffset < this._paddingTop);
	}

	public isInBottomPadding(verticalOffset: number): boolean {
		if (this._paddingBottom === 0) {
			return false;
		}
		const totalHeight = this.getLinesTotalHeight();
		return (verticalOffset >= totalHeight - this._paddingBottom);
	}

	/**
	 * Find the first line number that is at or after vertical offset `verticalOffset`.
	 * i.e. if getVerticalOffsetForLine(line) is x and getVerticalOffsetForLine(line + 1) is y, then
	 * getLineNumberAtOrAfterVerticalOffset(i) = line, x <= i < y.
	 *
	 * @param verticalOffset The vertical offset to search at.
	 * @return The line number at or after vertical offset `verticalOffset`.
	 */
	public getLineNumberAtOrAfterVerticalOffset(verticalOffset: number): number {
		verticalOffset = verticalOffset | 0;

		if (verticalOffset < 0) {
			return 1;
		}

		const linesCount = this._lineCount | 0;
		let minLineNumber = 1;
		let maxLineNumber = linesCount;

		while (minLineNumber < maxLineNumber) {
			const midLineNumber = ((minLineNumber + maxLineNumber) / 2) | 0;

			const lineHeight = this.getLineHeightForLineNumber(midLineNumber);
			const midLineNumberVerticalOffset = this.getVerticalOffsetForLineNumber(midLineNumber) | 0;

			if (verticalOffset >= midLineNumberVerticalOffset + lineHeight) {
				// vertical offset is after mid line number
				minLineNumber = midLineNumber + 1;
			} else if (verticalOffset >= midLineNumberVerticalOffset) {
				// Hit
				return midLineNumber;
			} else {
				// vertical offset is before mid line number, but mid line number could still be what we're searching for
				maxLineNumber = midLineNumber;
			}
		}

		if (minLineNumber > linesCount) {
			return linesCount;
		}

		return minLineNumber;
	}

	/**
	 * Get all the lines and their relative vertical offsets that are positioned between `verticalOffset1` and `verticalOffset2`.
	 *
	 * @param verticalOffset1 The beginning of the viewport.
	 * @param verticalOffset2 The end of the viewport.
	 * @return A structure describing the lines positioned between `verticalOffset1` and `verticalOffset2`.
	 */
	public getLinesViewportData(verticalOffset1: number, verticalOffset2: number): IPartialViewLinesViewportData {
		verticalOffset1 = verticalOffset1 | 0;
		verticalOffset2 = verticalOffset2 | 0;

		// Find first line number
		// We don't live in a perfect world, so the line number might start before or after verticalOffset1
		const startLineNumber = this.getLineNumberAtOrAfterVerticalOffset(verticalOffset1) | 0;
		const startLineNumberVerticalOffset = this.getVerticalOffsetForLineNumber(startLineNumber) | 0;

		let endLineNumber = this._lineCount | 0;

		// Also keep track of what whitespace we've got
		let whitespaceIndex = this.getFirstWhitespaceIndexAfterLineNumber(startLineNumber) | 0;
		const whitespaceCount = this.getWhitespacesCount() | 0;
		let currentWhitespaceHeight: number;
		let currentWhitespaceAfterLineNumber: number;

		if (whitespaceIndex === -1) {
			whitespaceIndex = whitespaceCount;
			currentWhitespaceAfterLineNumber = endLineNumber + 1;
			currentWhitespaceHeight = 0;
		} else {
			currentWhitespaceAfterLineNumber = this.getAfterLineNumberForWhitespaceIndex(whitespaceIndex) | 0;
			currentWhitespaceHeight = this.getHeightForWhitespaceIndex(whitespaceIndex) | 0;
		}

		let currentVerticalOffset = startLineNumberVerticalOffset;
		let currentLineRelativeOffset = currentVerticalOffset;

		// IE (all versions) cannot handle units above about 1,533,908 px, so every 500k pixels bring numbers down
		const STEP_SIZE = 500000;
		let bigNumbersDelta = 0;
		if (startLineNumberVerticalOffset >= STEP_SIZE) {
			// Compute a delta that guarantees that lines are positioned at `lineHeight` increments
			bigNumbersDelta = Math.floor(startLineNumberVerticalOffset / STEP_SIZE) * STEP_SIZE;
<<<<<<< HEAD
			bigNumbersDelta = Math.floor(bigNumbersDelta / this._lineHeight) * this._lineHeight;
=======
			bigNumbersDelta = Math.floor(bigNumbersDelta / this._lineHeightsManager.defaultLineHeight) * this._lineHeightsManager.defaultLineHeight;
>>>>>>> beb927ea

			currentLineRelativeOffset -= bigNumbersDelta;
		}

		const linesOffsets: number[] = [];

		const verticalCenter = verticalOffset1 + (verticalOffset2 - verticalOffset1) / 2;
		let centeredLineNumber = -1;

		// Figure out how far the lines go
		for (let lineNumber = startLineNumber; lineNumber <= endLineNumber; lineNumber++) {
			const lineHeight = this.getLineHeightForLineNumber(lineNumber);
			if (centeredLineNumber === -1) {
				const currentLineTop = currentVerticalOffset;
				const currentLineBottom = currentVerticalOffset + lineHeight;
				if ((currentLineTop <= verticalCenter && verticalCenter < currentLineBottom) || currentLineTop > verticalCenter) {
					centeredLineNumber = lineNumber;
				}
			}

			// Count current line height in the vertical offsets
			currentVerticalOffset += lineHeight;
			linesOffsets[lineNumber - startLineNumber] = currentLineRelativeOffset;

			// Next line starts immediately after this one
			currentLineRelativeOffset += lineHeight;
			while (currentWhitespaceAfterLineNumber === lineNumber) {
				// Push down next line with the height of the current whitespace
				currentLineRelativeOffset += currentWhitespaceHeight;

				// Count current whitespace in the vertical offsets
				currentVerticalOffset += currentWhitespaceHeight;
				whitespaceIndex++;

				if (whitespaceIndex >= whitespaceCount) {
					currentWhitespaceAfterLineNumber = endLineNumber + 1;
				} else {
					currentWhitespaceAfterLineNumber = this.getAfterLineNumberForWhitespaceIndex(whitespaceIndex) | 0;
					currentWhitespaceHeight = this.getHeightForWhitespaceIndex(whitespaceIndex) | 0;
				}
			}

			if (currentVerticalOffset >= verticalOffset2) {
				// We have covered the entire viewport area, time to stop
				endLineNumber = lineNumber;
				break;
			}
		}

		if (centeredLineNumber === -1) {
			centeredLineNumber = endLineNumber;
		}

		const endLineNumberVerticalOffset = this.getVerticalOffsetForLineNumber(endLineNumber) | 0;

		let completelyVisibleStartLineNumber = startLineNumber;
		let completelyVisibleEndLineNumber = endLineNumber;

		if (completelyVisibleStartLineNumber < completelyVisibleEndLineNumber) {
			if (startLineNumberVerticalOffset < verticalOffset1) {
				completelyVisibleStartLineNumber++;
			}
		}
		if (completelyVisibleStartLineNumber < completelyVisibleEndLineNumber) {
			const endLineHeight = this.getLineHeightForLineNumber(endLineNumber);
			if (endLineNumberVerticalOffset + endLineHeight > verticalOffset2) {
				completelyVisibleEndLineNumber--;
			}
		}

		return {
			bigNumbersDelta: bigNumbersDelta,
			startLineNumber: startLineNumber,
			endLineNumber: endLineNumber,
			relativeVerticalOffset: linesOffsets,
			centeredLineNumber: centeredLineNumber,
			completelyVisibleStartLineNumber: completelyVisibleStartLineNumber,
			completelyVisibleEndLineNumber: completelyVisibleEndLineNumber,
			lineHeight: this._lineHeightsManager.defaultLineHeight,
		};
	}

	public getVerticalOffsetForWhitespaceIndex(whitespaceIndex: number): number {
		whitespaceIndex = whitespaceIndex | 0;

		const afterLineNumber = this.getAfterLineNumberForWhitespaceIndex(whitespaceIndex);

		let previousLinesHeight: number;
		if (afterLineNumber >= 1) {
<<<<<<< HEAD
			previousLinesHeight = this._linesHeight(afterLineNumber);
=======
			previousLinesHeight = this._lineHeightsManager.getAccumulatedLineHeightsIncludingLineNumber(afterLineNumber);
>>>>>>> beb927ea
		} else {
			previousLinesHeight = 0;
		}

		let previousWhitespacesHeight: number;
		if (whitespaceIndex > 0) {
			previousWhitespacesHeight = this.getWhitespacesAccumulatedHeight(whitespaceIndex - 1);
		} else {
			previousWhitespacesHeight = 0;
		}
		return previousLinesHeight + previousWhitespacesHeight + this._paddingTop;
	}

	public getWhitespaceIndexAtOrAfterVerticallOffset(verticalOffset: number): number {
		verticalOffset = verticalOffset | 0;

		let minWhitespaceIndex = 0;
		let maxWhitespaceIndex = this.getWhitespacesCount() - 1;

		if (maxWhitespaceIndex < 0) {
			return -1;
		}

		// Special case: nothing to be found
		const maxWhitespaceVerticalOffset = this.getVerticalOffsetForWhitespaceIndex(maxWhitespaceIndex);
		const maxWhitespaceHeight = this.getHeightForWhitespaceIndex(maxWhitespaceIndex);
		if (verticalOffset >= maxWhitespaceVerticalOffset + maxWhitespaceHeight) {
			return -1;
		}

		while (minWhitespaceIndex < maxWhitespaceIndex) {
			const midWhitespaceIndex = Math.floor((minWhitespaceIndex + maxWhitespaceIndex) / 2);

			const midWhitespaceVerticalOffset = this.getVerticalOffsetForWhitespaceIndex(midWhitespaceIndex);
			const midWhitespaceHeight = this.getHeightForWhitespaceIndex(midWhitespaceIndex);

			if (verticalOffset >= midWhitespaceVerticalOffset + midWhitespaceHeight) {
				// vertical offset is after whitespace
				minWhitespaceIndex = midWhitespaceIndex + 1;
			} else if (verticalOffset >= midWhitespaceVerticalOffset) {
				// Hit
				return midWhitespaceIndex;
			} else {
				// vertical offset is before whitespace, but midWhitespaceIndex might still be what we're searching for
				maxWhitespaceIndex = midWhitespaceIndex;
			}
		}
		return minWhitespaceIndex;
	}

	/**
	 * Get exactly the whitespace that is layouted at `verticalOffset`.
	 *
	 * @param verticalOffset The vertical offset.
	 * @return Precisely the whitespace that is layouted at `verticaloffset` or null.
	 */
	public getWhitespaceAtVerticalOffset(verticalOffset: number): IViewWhitespaceViewportData | null {
		verticalOffset = verticalOffset | 0;

		const candidateIndex = this.getWhitespaceIndexAtOrAfterVerticallOffset(verticalOffset);

		if (candidateIndex < 0) {
			return null;
		}

		if (candidateIndex >= this.getWhitespacesCount()) {
			return null;
		}

		const candidateTop = this.getVerticalOffsetForWhitespaceIndex(candidateIndex);

		if (candidateTop > verticalOffset) {
			return null;
		}

		const candidateHeight = this.getHeightForWhitespaceIndex(candidateIndex);
		const candidateId = this.getIdForWhitespaceIndex(candidateIndex);
		const candidateAfterLineNumber = this.getAfterLineNumberForWhitespaceIndex(candidateIndex);

		return {
			id: candidateId,
			afterLineNumber: candidateAfterLineNumber,
			verticalOffset: candidateTop,
			height: candidateHeight
		};
	}

	/**
	 * Get a list of whitespaces that are positioned between `verticalOffset1` and `verticalOffset2`.
	 *
	 * @param verticalOffset1 The beginning of the viewport.
	 * @param verticalOffset2 The end of the viewport.
	 * @return An array with all the whitespaces in the viewport. If no whitespace is in viewport, the array is empty.
	 */
	public getWhitespaceViewportData(verticalOffset1: number, verticalOffset2: number): IViewWhitespaceViewportData[] {
		verticalOffset1 = verticalOffset1 | 0;
		verticalOffset2 = verticalOffset2 | 0;

		const startIndex = this.getWhitespaceIndexAtOrAfterVerticallOffset(verticalOffset1);
		const endIndex = this.getWhitespacesCount() - 1;

		if (startIndex < 0) {
			return [];
		}

		const result: IViewWhitespaceViewportData[] = [];
		for (let i = startIndex; i <= endIndex; i++) {
			const top = this.getVerticalOffsetForWhitespaceIndex(i);
			const height = this.getHeightForWhitespaceIndex(i);
			if (top >= verticalOffset2) {
				break;
			}

			result.push({
				id: this.getIdForWhitespaceIndex(i),
				afterLineNumber: this.getAfterLineNumberForWhitespaceIndex(i),
				verticalOffset: top,
				height: height
			});
		}

		return result;
	}

	/**
	 * Get all whitespaces.
	 */
	public getWhitespaces(): IEditorWhitespace[] {
		return this._arr.slice(0);
	}

	/**
	 * The number of whitespaces.
	 */
	public getWhitespacesCount(): number {
		return this._arr.length;
	}

	/**
	 * Get the `id` for whitespace at index `index`.
	 *
	 * @param index The index of the whitespace.
	 * @return `id` of whitespace at `index`.
	 */
	public getIdForWhitespaceIndex(index: number): string {
		index = index | 0;

		return this._arr[index].id;
	}

	/**
	 * Get the `afterLineNumber` for whitespace at index `index`.
	 *
	 * @param index The index of the whitespace.
	 * @return `afterLineNumber` of whitespace at `index`.
	 */
	public getAfterLineNumberForWhitespaceIndex(index: number): number {
		index = index | 0;

		return this._arr[index].afterLineNumber;
	}

	/**
	 * Get the `height` for whitespace at index `index`.
	 *
	 * @param index The index of the whitespace.
	 * @return `height` of whitespace at `index`.
	 */
	public getHeightForWhitespaceIndex(index: number): number {
		index = index | 0;

		return this._arr[index].height;
	}
}<|MERGE_RESOLUTION|>--- conflicted
+++ resolved
@@ -3,15 +3,9 @@
  *  Licensed under the MIT License. See License.txt in the project root for license information.
  *--------------------------------------------------------------------------------------------*/
 
-<<<<<<< HEAD
-import { IEditorWhitespace, IPartialViewLinesViewportData, ISpecialLineHeightChangeAccessor, IViewWhitespaceViewportData, IWhitespaceChangeAccessor } from '../viewModel.js';
-import * as strings from '../../../base/common/strings.js';
-import { LineHeightManager } from './lineHeights.js';
-=======
 import { IEditorWhitespace, IPartialViewLinesViewportData, ILineHeightChangeAccessor, IViewWhitespaceViewportData, IWhitespaceChangeAccessor } from '../viewModel.js';
 import * as strings from '../../../base/common/strings.js';
 import { ICustomLineHeightData, LineHeightsManager } from './lineHeights.js';
->>>>>>> beb927ea
 
 interface IPendingChange { id: string; newAfterLineNumber: number; newHeight: number }
 interface IPendingRemove { id: string }
@@ -99,11 +93,7 @@
 	private _lineCount: number;
 	private _paddingTop: number;
 	private _paddingBottom: number;
-<<<<<<< HEAD
-	private _specialLineHeightsManager: LineHeightManager;
-=======
 	private _lineHeightsManager: LineHeightsManager;
->>>>>>> beb927ea
 
 	constructor(lineCount: number, defaultLineHeight: number, paddingTop: number, paddingBottom: number, customLineHeightData: ICustomLineHeightData[]) {
 		this._instanceId = strings.singleLetterHash(++LinesLayout.INSTANCE_COUNT);
@@ -115,11 +105,7 @@
 		this._lineCount = lineCount;
 		this._paddingTop = paddingTop;
 		this._paddingBottom = paddingBottom;
-<<<<<<< HEAD
-		this._specialLineHeightsManager = new LineHeightManager(lineHeight);
-=======
 		this._lineHeightsManager = new LineHeightsManager(defaultLineHeight, customLineHeightData);
->>>>>>> beb927ea
 	}
 
 	/**
@@ -152,15 +138,8 @@
 	/**
 	 * Change the height of a line in pixels.
 	 */
-<<<<<<< HEAD
-	public setLineHeight(lineHeight: number): void {
-		this._checkPendingChanges();
-		this._lineHeight = lineHeight;
-		this._specialLineHeightsManager.defaultLineHeight = lineHeight;
-=======
 	public setDefaultLineHeight(lineHeight: number): void {
 		this._lineHeightsManager.defaultLineHeight = lineHeight;
->>>>>>> beb927ea
 	}
 
 	/**
@@ -201,26 +180,7 @@
 		return hadAChange;
 	}
 
-	public changeSpecialLineHeights(callback: (accessor: ISpecialLineHeightChangeAccessor) => void): boolean {
-		let hadAChange = false;
-		try {
-			const accessor: ISpecialLineHeightChangeAccessor = {
-				insertOrChangeSpecialLineHeight: (decorationId: string, lineNumber: number, lineHeight: number): void => {
-					hadAChange = true;
-					this._specialLineHeightsManager.insertOrChangeSpecialLineHeightUsingDecoration(decorationId, lineNumber, lineHeight);
-				},
-				removeSpecialLineHeight: (decorationId: string): void => {
-					hadAChange = true;
-					this._specialLineHeightsManager.removeSpecialLineUsingDecoration(decorationId);
-				}
-			};
-			callback(accessor);
-		} finally {
-			this._specialLineHeightsManager.commit();
-		}
-		return hadAChange;
-	}
-
+}
 	public changeWhitespace(callback: (accessor: IWhitespaceChangeAccessor) => void): boolean {
 		let hadAChange = false;
 		try {
@@ -316,18 +276,6 @@
 		this._prefixSumValidIndex = -1;
 	}
 
-<<<<<<< HEAD
-	private _checkPendingChanges(): void {
-		if (this._pendingChanges.mustCommit()) {
-			this._pendingChanges.commit(this);
-		}
-		if (this._specialLineHeightsManager.mustCommit()) {
-			this._specialLineHeightsManager.commit();
-		}
-	}
-
-=======
->>>>>>> beb927ea
 	private _insertWhitespace(whitespace: EditorWhitespace): void {
 		const insertIndex = LinesLayout.findInsertionIndex(this._arr, whitespace.afterLineNumber, whitespace.ordinal);
 		this._arr.splice(insertIndex, 0, whitespace);
@@ -398,11 +346,7 @@
 				this._arr[i].afterLineNumber -= (toLineNumber - fromLineNumber + 1);
 			}
 		}
-<<<<<<< HEAD
-		this._specialLineHeightsManager.onLinesDeleted(fromLineNumber, toLineNumber);
-=======
 		this._lineHeightsManager.onLinesDeleted(fromLineNumber, toLineNumber);
->>>>>>> beb927ea
 	}
 
 	/**
@@ -423,11 +367,7 @@
 				this._arr[i].afterLineNumber += (toLineNumber - fromLineNumber + 1);
 			}
 		}
-<<<<<<< HEAD
-		this._specialLineHeightsManager.onLinesInserted(fromLineNumber, toLineNumber);
-=======
 		this._lineHeightsManager.onLinesInserted(fromLineNumber, toLineNumber);
->>>>>>> beb927ea
 	}
 
 	/**
@@ -469,12 +409,7 @@
 	 * @return The sum of heights for all objects.
 	 */
 	public getLinesTotalHeight(): number {
-<<<<<<< HEAD
-		this._checkPendingChanges();
-		const linesHeight = this._linesHeight();
-=======
 		const linesHeight = this._lineHeightsManager.getAccumulatedLineHeightsIncludingLineNumber(this._lineCount);
->>>>>>> beb927ea
 		const whitespacesHeight = this.getWhitespacesTotalHeight();
 
 		return linesHeight + whitespacesHeight + this._paddingTop + this._paddingBottom;
@@ -563,11 +498,7 @@
 
 		let previousLinesHeight: number;
 		if (lineNumber > 1) {
-<<<<<<< HEAD
-			previousLinesHeight = this._linesHeight(lineNumber - 1);
-=======
 			previousLinesHeight = this._lineHeightsManager.getAccumulatedLineHeightsIncludingLineNumber(lineNumber - 1);
->>>>>>> beb927ea
 		} else {
 			previousLinesHeight = 0;
 		}
@@ -578,11 +509,7 @@
 	}
 
 	public getLineHeightForLineNumber(lineNumber: number): number {
-<<<<<<< HEAD
-		return this._specialLineHeightsManager.heightForLineNumber(lineNumber);
-=======
 		return this._lineHeightsManager.heightForLineNumber(lineNumber);
->>>>>>> beb927ea
 	}
 
 	/**
@@ -593,11 +520,7 @@
 	 */
 	public getVerticalOffsetAfterLineNumber(lineNumber: number, includeViewZones = false): number {
 		lineNumber = lineNumber | 0;
-<<<<<<< HEAD
-		const previousLinesHeight = this._linesHeight(lineNumber);
-=======
 		const previousLinesHeight = this._lineHeightsManager.getAccumulatedLineHeightsIncludingLineNumber(lineNumber);
->>>>>>> beb927ea
 		const previousWhitespacesHeight = this.getWhitespaceAccumulatedHeightBeforeLineNumber(lineNumber + (includeViewZones ? 1 : 0));
 		return previousLinesHeight + previousWhitespacesHeight + this._paddingTop;
 	}
@@ -732,11 +655,7 @@
 		if (startLineNumberVerticalOffset >= STEP_SIZE) {
 			// Compute a delta that guarantees that lines are positioned at `lineHeight` increments
 			bigNumbersDelta = Math.floor(startLineNumberVerticalOffset / STEP_SIZE) * STEP_SIZE;
-<<<<<<< HEAD
-			bigNumbersDelta = Math.floor(bigNumbersDelta / this._lineHeight) * this._lineHeight;
-=======
 			bigNumbersDelta = Math.floor(bigNumbersDelta / this._lineHeightsManager.defaultLineHeight) * this._lineHeightsManager.defaultLineHeight;
->>>>>>> beb927ea
 
 			currentLineRelativeOffset -= bigNumbersDelta;
 		}
@@ -826,11 +745,7 @@
 
 		let previousLinesHeight: number;
 		if (afterLineNumber >= 1) {
-<<<<<<< HEAD
-			previousLinesHeight = this._linesHeight(afterLineNumber);
-=======
 			previousLinesHeight = this._lineHeightsManager.getAccumulatedLineHeightsIncludingLineNumber(afterLineNumber);
->>>>>>> beb927ea
 		} else {
 			previousLinesHeight = 0;
 		}
