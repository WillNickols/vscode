--- conflicted
+++ resolved
@@ -6,38 +6,6 @@
 		"vscode": "*"
 	},
 	"contributes": {
-<<<<<<< HEAD
-		"languages": [{
-			"id": "javascriptreact",
-			"aliases": ["JavaScript React","jsx"],
-			"extensions": [".jsx"],
-			"configuration": "./javascript.configuration.json"
-		},{
-			"id": "javascript",
-			"aliases": ["JavaScript", "javascript", "js"],
-			"extensions": [".js", ".es6"],
-			"filenames": ["jakefile"],
-			"firstLine": "^#!.*\\bnode",
-			"mimetypes": ["text/javascript"]
-		}],
-		"grammars": [{
-			"language": "javascriptreact",
-			"scopeName": "source.jsx",
-			"path": "./syntaxes/JavaScriptReact.tmLanguage"
-		},{
-			"language": "javascript",
-			"scopeName": "source.js",
-			"path": "./syntaxes/JavaScript.tmLanguage"
-		},{
-			// referenced by other grammars
-			"scopeName": "source.js.regexp",
-			"path": "./syntaxes/Regular Expressions (JavaScript).tmLanguage"
-		}],
-		"snippets": [{
-			"language": "javascript",
-			"path": "./snippets/javascript.json"
-		}]
-=======
 		"languages": [
 			{
 				"id": "javascriptreact",
@@ -115,6 +83,5 @@
 				"url": "./schemas/jsconfig.schema.json"
 			}
 		]
->>>>>>> 18c4a65c
 	}
 }