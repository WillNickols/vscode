--- conflicted
+++ resolved
@@ -41,10 +41,7 @@
 	"debugConsoleAction": "Console di debug",
 	"unreadOutput": "Nuovo output nella console di debug",
 	"debugFocusConsole": "Console di debug stato attivo",
-<<<<<<< HEAD
-=======
 	"focusSession": "Sposta stato attivo su sessione",
->>>>>>> 8647b7c1
 	"stepBackDebug": "Torna indietro",
 	"reverseContinue": "Inverti"
 }